from datetime import datetime, timedelta
from decimal import Decimal
from typing import List

from evo_client.core.configuration import Configuration
from evo_client.core.api_client import ApiClient
from evo_client.api.gym_api import GymApi
from evo_client.models.gym_model import MembershipStatus, MembersFiles


def fetch_members_files(
    username: str,
    password: str,
    member_ids: List[int],
    host: str = "https://evo-integracao-api.w12app.com.br",
    days: int = 30,
) -> MembersFiles:
    """
    Fetch members files from a gym's EVO API.

    Args:
        username: API username/login
        password: API password
        member_ids: List of member IDs to analyze
        host: API host URL (default: https://evo-integracao-api.w12app.com.br)
        days: Number of days of history to fetch (default: 30)

    Returns:
        MembersFiles: The gym's members files data
    """
    print(f"\n=== Fetching Members Files from {host} ===")
    print(f"Fetching data for {len(member_ids)} members")

    # Initialize configuration with authentication
    config = Configuration(username=username, password=password, host=host)

    # Initialize API client with configuration
    api_client = ApiClient(configuration=config)

    # Initialize gym API with the authenticated client
    gym_api = GymApi(api_client=api_client)

    # Set date range
    end_date = datetime.now()
    start_date = end_date - timedelta(days=days)

    try:
        # Fetch members files
        members_files = gym_api.get_members_files(
            member_ids=member_ids,
            from_date=start_date,
<<<<<<< HEAD
            to_date=end_date
=======
            to_date=end_date,
            async_req=False,
>>>>>>> fb1c98ce
        )

        # Print summary
        print("\n=== Members Files Summary ===")
        print(f"Total Members: {members_files.total_members}")
        print(f"Active Members: {members_files.active_members}")

        # Print financial metrics
        print("\n=== Financial Metrics ===")
        total_revenue = Decimal("0.00")
        total_pending = Decimal("0.00")

        for member in members_files.members.values():
            if member.current_contract:
                total_revenue += member.total_paid
            total_pending += member.pending_payments

        print(f"Total Revenue: ${total_revenue:.2f}")
        print(f"Total Pending: ${total_pending:.2f}")

        # Print member status distribution
        print("\n=== Member Status Distribution ===")
        status_counts = {status: 0 for status in MembershipStatus}
        for member in members_files.members.values():
            status_counts[member.status] += 1

        for status, count in status_counts.items():
            if count > 0:
                print(f"{status.value}: {count}")

        # Print timeline summary
        print("\n=== Timeline Summary ===")
        total_events = sum(len(m.timeline) for m in members_files.members.values())
        print(f"Total Timeline Events: {total_events}")

        # Print activity summary
        print("\n=== Activity Summary ===")
        total_entries = sum(m.total_entries for m in members_files.members.values())
        total_classes = sum(
            m.total_classes_attended for m in members_files.members.values()
        )
        print(f"Total Gym Entries: {total_entries}")
        print(f"Total Classes Attended: {total_classes}")

        return members_files

    except Exception as e:
        print(f"Error fetching members files: {str(e)}")
        raise


if __name__ == "__main__":
    import os

    # Get credentials from environment variables
    username = os.getenv("EVO_USERNAME")
    password = os.getenv("EVO_PASSWORD")
    host = os.getenv("EVO_API_HOST", "https://evo-integracao-api.w12app.com.br")

    if not username or not password:
        raise ValueError(
            "EVO_USERNAME and EVO_PASSWORD environment variables must be set"
        )

    # Example member IDs - replace with actual IDs
    member_ids = [1234, 5678]  # Replace with real member IDs

    fetch_members_files(
        username=username,  # type: ignore
        password=password,  # type: ignore
        member_ids=member_ids,
        host=host,
    )<|MERGE_RESOLUTION|>--- conflicted
+++ resolved
@@ -49,12 +49,8 @@
         members_files = gym_api.get_members_files(
             member_ids=member_ids,
             from_date=start_date,
-<<<<<<< HEAD
-            to_date=end_date
-=======
             to_date=end_date,
             async_req=False,
->>>>>>> fb1c98ce
         )
 
         # Print summary
