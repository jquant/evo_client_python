from datetime import datetime, timedelta
from typing import Optional
from decimal import Decimal
import asyncio

from evo_client.core.configuration import Configuration
from evo_client.core.api_client import ApiClient
from evo_client.api.gym_api import GymApi
from evo_client.models.gym_model import GymOperatingData

<<<<<<< HEAD
async def fetch_operating_data(
=======

def fetch_operating_data(
>>>>>>> fb1c98ce
    username: str,
    password: str,
    host: str = "https://evo-integracao-api.w12app.com.br",
    branch_id: Optional[int] = None,
    days: int = 30,
) -> GymOperatingData:
<<<<<<< HEAD
    """Fetch operating data from the EVO API.
    
=======
    """
    Fetch operating data from a gym's EVO API.

>>>>>>> fb1c98ce
    Args:
        username: API username
        password: API password
<<<<<<< HEAD
        host: API host URL
        branch_id: Optional branch ID to filter data
        days: Number of days to fetch data for
        
=======
        host: API host URL (default: https://evo-integracao-api.w12app.com.br)
        branch_id: Optional branch ID to fetch specific branch info
        days: Number of days of history to fetch (default: 30)

>>>>>>> fb1c98ce
    Returns:
        GymOperatingData object containing metrics and data
    """
<<<<<<< HEAD
    # Initialize API client
    configuration = Configuration()
    configuration.username = username
    configuration.password = password
    configuration.host = host
    
    api_client = ApiClient(configuration=configuration)
    gym_api = GymApi(api_client=api_client)
    
    # Calculate date range
=======
    print(f"\n=== Fetching Operating Data from {host} ===")

    # Initialize configuration with authentication
    config = Configuration(username=username, password=password, host=host)

    # Initialize API client with configuration
    api_client = ApiClient(configuration=config)

    # Initialize gym API with the authenticated client
    gym_api = GymApi(api_client=api_client)

    # Set date range
>>>>>>> fb1c98ce
    end_date = datetime.now()
    start_date = end_date - timedelta(days=days)

    try:
        # Fetch operating data
<<<<<<< HEAD
        operating_data = await gym_api.get_operating_data(
            from_date=start_date,
            to_date=end_date,
            branch_ids=[str(branch_id)] if branch_id is not None else None,
            async_req=False
        )
        
        # If we get a list of branch data, aggregate the metrics
        if isinstance(operating_data, list):
            # Create aggregated data object
            aggregated = GymOperatingData(data_from=start_date, data_to=end_date)
            
            # Aggregate metrics
            aggregated.total_active_members = sum(d.total_active_members for d in operating_data)
            aggregated.total_churned_members = sum(d.total_churned_members for d in operating_data)
            aggregated.mrr = Decimal(str(sum(d.mrr for d in operating_data))) if operating_data else Decimal('0')
            if operating_data:
                avg_churn = sum(d.churn_rate for d in operating_data) / Decimal(str(len(operating_data)))
                aggregated.churn_rate = avg_churn
            else:
                aggregated.churn_rate = Decimal('0')
            
            # Combine lists
            aggregated.active_members = [m for d in operating_data for m in d.active_members]
            aggregated.active_contracts = [c for d in operating_data for c in d.active_contracts]
            aggregated.prospects = [p for d in operating_data for p in d.prospects]
            aggregated.non_renewed_members = [m for d in operating_data for m in d.non_renewed_members]
            aggregated.receivables = [r for d in operating_data for r in d.receivables]
            aggregated.recent_entries = [e for d in operating_data for e in d.recent_entries]
            
            return aggregated
            
=======
        operating_data = gym_api.get_operating_data(
            from_date=start_date, to_date=end_date, branch_id=branch_id, async_req=False
        )

        # Print summary
        print("\n=== Gym Operating Data Summary ===")
        print(f"Active Members: {len(operating_data.active_members)}")
        print(f"Active Contracts: {len(operating_data.active_contracts)}")
        print(f"Recent Entries: {len(operating_data.recent_entries)}")
        print(f"Monthly Recurring Revenue: ${operating_data.mrr:.2f}")
        print(f"Churn Rate: {operating_data.churn_rate:.1f}%")

        # Print financial metrics
        print("\n=== Financial Metrics ===")
        total_receivables = sum(r.amount for r in operating_data.receivables)
        total_overdue = sum(
            r.amount for r in operating_data.receivables if r.status == "overdue"
        )
        print(f"Total Receivables: ${total_receivables:.2f}")
        print(f"Total Overdue: ${total_overdue:.2f}")
        print(f"Overdue Members: {len(operating_data.overdue_members)}")

>>>>>>> fb1c98ce
        return operating_data

    except Exception as e:
        print(f"Error fetching operating data: {str(e)}")
        raise

<<<<<<< HEAD
async def main():
    # Example usage
    username = "your_username"
    password = "your_password"
    branch_id = 1  # Optional: specify branch ID
    
    try:
        data = await fetch_operating_data(
            username=username,
            password=password,
            branch_id=branch_id
        )
        
        # Print some metrics
        print(f"Active members: {data.total_active_members}")
        print(f"MRR: ${data.mrr}")
        print(f"Churn rate: {data.churn_rate}%")
        
    except Exception as e:
        print(f"Error: {str(e)}")

if __name__ == "__main__":
    asyncio.run(main()) 
=======

if __name__ == "__main__":
    import os

    # Get credentials from environment variables
    username = os.getenv("EVO_USERNAME")
    password = os.getenv("EVO_PASSWORD")
    host = os.getenv("EVO_API_HOST", "https://evo-integracao-api.w12app.com.br")

    if not username or not password:
        raise ValueError(
            "EVO_USERNAME and EVO_PASSWORD environment variables must be set"
        )

    assert username is not None
    assert password is not None

    fetch_operating_data(username=username, password=password, host=host)
>>>>>>> fb1c98ce
<|MERGE_RESOLUTION|>--- conflicted
+++ resolved
@@ -8,177 +8,117 @@
 from evo_client.api.gym_api import GymApi
 from evo_client.models.gym_model import GymOperatingData
 
-<<<<<<< HEAD
+
 async def fetch_operating_data(
-=======
-
-def fetch_operating_data(
->>>>>>> fb1c98ce
     username: str,
     password: str,
     host: str = "https://evo-integracao-api.w12app.com.br",
     branch_id: Optional[int] = None,
     days: int = 30,
 ) -> GymOperatingData:
-<<<<<<< HEAD
     """Fetch operating data from the EVO API.
-    
-=======
-    """
-    Fetch operating data from a gym's EVO API.
 
->>>>>>> fb1c98ce
     Args:
         username: API username
         password: API password
-<<<<<<< HEAD
         host: API host URL
         branch_id: Optional branch ID to filter data
         days: Number of days to fetch data for
-        
-=======
-        host: API host URL (default: https://evo-integracao-api.w12app.com.br)
-        branch_id: Optional branch ID to fetch specific branch info
-        days: Number of days of history to fetch (default: 30)
 
->>>>>>> fb1c98ce
     Returns:
         GymOperatingData object containing metrics and data
     """
-<<<<<<< HEAD
     # Initialize API client
     configuration = Configuration()
     configuration.username = username
     configuration.password = password
     configuration.host = host
-    
+
     api_client = ApiClient(configuration=configuration)
     gym_api = GymApi(api_client=api_client)
-    
+
     # Calculate date range
-=======
-    print(f"\n=== Fetching Operating Data from {host} ===")
-
-    # Initialize configuration with authentication
-    config = Configuration(username=username, password=password, host=host)
-
-    # Initialize API client with configuration
-    api_client = ApiClient(configuration=config)
-
-    # Initialize gym API with the authenticated client
-    gym_api = GymApi(api_client=api_client)
-
-    # Set date range
->>>>>>> fb1c98ce
     end_date = datetime.now()
     start_date = end_date - timedelta(days=days)
 
     try:
         # Fetch operating data
-<<<<<<< HEAD
         operating_data = await gym_api.get_operating_data(
             from_date=start_date,
             to_date=end_date,
             branch_ids=[str(branch_id)] if branch_id is not None else None,
-            async_req=False
+            async_req=False,
         )
-        
+
         # If we get a list of branch data, aggregate the metrics
         if isinstance(operating_data, list):
             # Create aggregated data object
             aggregated = GymOperatingData(data_from=start_date, data_to=end_date)
-            
+
             # Aggregate metrics
-            aggregated.total_active_members = sum(d.total_active_members for d in operating_data)
-            aggregated.total_churned_members = sum(d.total_churned_members for d in operating_data)
-            aggregated.mrr = Decimal(str(sum(d.mrr for d in operating_data))) if operating_data else Decimal('0')
+            aggregated.total_active_members = sum(
+                d.total_active_members for d in operating_data
+            )
+            aggregated.total_churned_members = sum(
+                d.total_churned_members for d in operating_data
+            )
+            aggregated.mrr = (
+                Decimal(str(sum(d.mrr for d in operating_data)))
+                if operating_data
+                else Decimal("0")
+            )
             if operating_data:
-                avg_churn = sum(d.churn_rate for d in operating_data) / Decimal(str(len(operating_data)))
+                avg_churn = sum(d.churn_rate for d in operating_data) / Decimal(
+                    str(len(operating_data))
+                )
                 aggregated.churn_rate = avg_churn
             else:
-                aggregated.churn_rate = Decimal('0')
-            
+                aggregated.churn_rate = Decimal("0")
+
             # Combine lists
-            aggregated.active_members = [m for d in operating_data for m in d.active_members]
-            aggregated.active_contracts = [c for d in operating_data for c in d.active_contracts]
+            aggregated.active_members = [
+                m for d in operating_data for m in d.active_members
+            ]
+            aggregated.active_contracts = [
+                c for d in operating_data for c in d.active_contracts
+            ]
             aggregated.prospects = [p for d in operating_data for p in d.prospects]
-            aggregated.non_renewed_members = [m for d in operating_data for m in d.non_renewed_members]
+            aggregated.non_renewed_members = [
+                m for d in operating_data for m in d.non_renewed_members
+            ]
             aggregated.receivables = [r for d in operating_data for r in d.receivables]
-            aggregated.recent_entries = [e for d in operating_data for e in d.recent_entries]
-            
+            aggregated.recent_entries = [
+                e for d in operating_data for e in d.recent_entries
+            ]
+
             return aggregated
-            
-=======
-        operating_data = gym_api.get_operating_data(
-            from_date=start_date, to_date=end_date, branch_id=branch_id, async_req=False
-        )
 
-        # Print summary
-        print("\n=== Gym Operating Data Summary ===")
-        print(f"Active Members: {len(operating_data.active_members)}")
-        print(f"Active Contracts: {len(operating_data.active_contracts)}")
-        print(f"Recent Entries: {len(operating_data.recent_entries)}")
-        print(f"Monthly Recurring Revenue: ${operating_data.mrr:.2f}")
-        print(f"Churn Rate: {operating_data.churn_rate:.1f}%")
-
-        # Print financial metrics
-        print("\n=== Financial Metrics ===")
-        total_receivables = sum(r.amount for r in operating_data.receivables)
-        total_overdue = sum(
-            r.amount for r in operating_data.receivables if r.status == "overdue"
-        )
-        print(f"Total Receivables: ${total_receivables:.2f}")
-        print(f"Total Overdue: ${total_overdue:.2f}")
-        print(f"Overdue Members: {len(operating_data.overdue_members)}")
-
->>>>>>> fb1c98ce
         return operating_data
 
     except Exception as e:
         print(f"Error fetching operating data: {str(e)}")
         raise
 
-<<<<<<< HEAD
+
 async def main():
     # Example usage
     username = "your_username"
     password = "your_password"
     branch_id = 1  # Optional: specify branch ID
-    
+
     try:
         data = await fetch_operating_data(
-            username=username,
-            password=password,
-            branch_id=branch_id
+            username=username, password=password, branch_id=branch_id
         )
-        
+
         # Print some metrics
         print(f"Active members: {data.total_active_members}")
         print(f"MRR: ${data.mrr}")
         print(f"Churn rate: {data.churn_rate}%")
-        
+
     except Exception as e:
         print(f"Error: {str(e)}")
 
-if __name__ == "__main__":
-    asyncio.run(main()) 
-=======
 
 if __name__ == "__main__":
-    import os
-
-    # Get credentials from environment variables
-    username = os.getenv("EVO_USERNAME")
-    password = os.getenv("EVO_PASSWORD")
-    host = os.getenv("EVO_API_HOST", "https://evo-integracao-api.w12app.com.br")
-
-    if not username or not password:
-        raise ValueError(
-            "EVO_USERNAME and EVO_PASSWORD environment variables must be set"
-        )
-
-    assert username is not None
-    assert password is not None
-
-    fetch_operating_data(username=username, password=password, host=host)
->>>>>>> fb1c98ce
+    asyncio.run(main())