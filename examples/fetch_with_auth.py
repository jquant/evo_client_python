from datetime import datetime
from multiprocessing.pool import AsyncResult
from pathlib import Path
from typing import cast, Optional

from evo_client.api.gym_api import GymApi
from evo_client.core.api_client import ApiClient
from evo_client.core.configuration import Configuration
from evo_client.models.gym_model import GymKnowledgeBase


def test_gym_connection(
    username: str,
    password: str,
    host: str = "https://evo-integracao-api.w12app.com.br",
    branch_id: Optional[int] = None,
    save_config: bool = True,
) -> GymKnowledgeBase:
    """
    Test connection to a gym's EVO API and fetch its configuration.

    Args:
        username: API username/login
        password: API password
        host: API host URL (default: https://evo-integracao-api.w12app.com.br)
        branch_id: Optional branch ID to fetch specific branch info
        save_config: Whether to save the fetched configuration to a file

    Returns:
        GymKnowledgeBase: The complete gym configuration
    """
    print(f"\n=== Testing Connection to {host} ===")

    # Initialize configuration with authentication
    config = Configuration(username=username, password=password, host=host)

    # Initialize API client with configuration
    api_client = ApiClient(configuration=config)

    # Initialize gym API with the authenticated client
    gym_api = GymApi(api_client=api_client)

    try:
        print("\nFetching gym knowledge base...")
        result = gym_api.get_gym_knowledge_base(
<<<<<<< HEAD
            branch_ids=[str(branch_id)] if branch_id is not None else None,
            include_activity_details=True
        )
        
=======
            branch_id=branch_id, include_activity_details=True
        )

>>>>>>> fb1c98ce
        # Handle async result if necessary
        gym_kb: GymKnowledgeBase
        if isinstance(result, AsyncResult):
            gym_kb = cast(GymKnowledgeBase, result.get())
        else:
            gym_kb = cast(GymKnowledgeBase, result)

        print("\n=== Connection Successful! ===")
        print(f"Gym Name: {gym_kb.name}")
        print(f"Number of Locations: {len(gym_kb.addresses)}")
        print(f"Number of Plans: {len(gym_kb.plans)}")
        print(f"Number of Activities: {len(gym_kb.activities)}")

        if save_config:
            # Generate filename
            timestamp = datetime.now().strftime("%Y%m%d_%H%M%S")
            branch_suffix = f"_branch_{branch_id}" if branch_id else ""
            output_file = f"gym_config{branch_suffix}_{timestamp}.json"

            # Save configuration
            print(f"\nSaving configuration to {output_file}...")
            output_path = Path(output_file)
            output_path.parent.mkdir(parents=True, exist_ok=True)

            with open(output_path, "w", encoding="utf-8") as f:
                json_data = gym_kb.model_dump_json(
                    indent=2, exclude_none=True, by_alias=True
                )
                f.write(json_data)
            print("Configuration saved successfully!")

        return gym_kb

    except Exception as e:
        print("\n=== Connection Failed! ===")
        print(f"Error: {str(e)}")
        raise


if __name__ == "__main__":
    import os

    # Get credentials from environment variables
    username = "redfit"
    password = "D180781C-E858-4482-9EF9-13BF9F2DCA4F"
    host = os.getenv("EVO_API_HOST", "https://evo-integracao-api.w12app.com.br")

    if not username or not password:
        raise ValueError(
            "EVO_USERNAME and EVO_PASSWORD environment variables must be set"
        )

    assert username is not None
    assert password is not None

    try:
        gym_kb = test_gym_connection(
            username=username,
            password=password,
            host=host,
            branch_id=1,  # Optional: specify branch ID
            save_config=True,  # Save configuration to file
        )

        # You can now use gym_kb to access all gym information
        print("\n=== Example Data ===")

        # Print locations
        print("\nLocations:")
        for address in gym_kb.addresses:
            print(f"- {address.street}, {address.city}, {address.state}")

        # Print plans
        print("\nMembership Plans:")
        for plan in gym_kb.plans:
            print(f"- {plan.name}: ${plan.price}/month")

        # Print activities
        print("\nActivities:")
        for activity in gym_kb.activities:
            print(f"- {activity.name} (max {activity.max_capacity} people)")

    except Exception as e:
        print(f"\nTest failed: {str(e)}")
        print("Please check your credentials and try again.")<|MERGE_RESOLUTION|>--- conflicted
+++ resolved
@@ -43,16 +43,10 @@
     try:
         print("\nFetching gym knowledge base...")
         result = gym_api.get_gym_knowledge_base(
-<<<<<<< HEAD
             branch_ids=[str(branch_id)] if branch_id is not None else None,
-            include_activity_details=True
-        )
-        
-=======
-            branch_id=branch_id, include_activity_details=True
+            include_activity_details=True,
         )
 
->>>>>>> fb1c98ce
         # Handle async result if necessary
         gym_kb: GymKnowledgeBase
         if isinstance(result, AsyncResult):
