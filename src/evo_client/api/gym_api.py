# /src/evo_client/api/gym_api.py

from __future__ import absolute_import

<<<<<<< HEAD
from datetime import datetime, timedelta
from decimal import Decimal
from multiprocessing.pool import Pool
from typing import Any, Dict, List, Optional, TypeVar

from loguru import logger
=======
from datetime import datetime, time, timedelta
from decimal import Decimal
from logging import getLogger
from multiprocessing.pool import AsyncResult, Pool
from typing import (
    Any,
    Dict,
    Generic,
    List,
    Literal,
    Optional,
    TypeVar,
    Union,
    cast,
    overload,
)

from ..api.activities_api import ActivitiesApi
>>>>>>> fb1c98ce

# API clients
from ..api.configuration_api import ConfigurationApi
from ..api.employees_api import EmployeesApi
from ..api.entries_api import EntriesApi
from ..api.managment_api import ManagementApi
from ..api.member_membership_api import MemberMembershipApi
from ..api.members_api import MembersApi
from ..api.membership_api import MembershipApi
from ..api.prospects_api import ProspectsApi
from ..api.receivables_api import ReceivablesApi
from ..api.sales_api import SalesApi
from ..api.service_api import ServiceApi
from ..api.workout_api import WorkoutApi
from ..core.api_client import ApiClient
from ..core.configuration import Configuration
<<<<<<< HEAD
from ..models.receivables_api_view_model import ReceivablesApiViewModel
from ..services.data_fetchers.activity_data_fetcher import ActivityDataFetcher
from ..services.data_fetchers.configuration_data_fetcher import ConfigurationDataFetcher
from ..services.data_fetchers.entries_data_fetcher import EntriesDataFetcher

# Import data fetchers
from ..services.data_fetchers.member_data_fetcher import MemberDataFetcher
from ..services.data_fetchers.membership_data_fetcher import MembershipDataFetcher
from ..services.data_fetchers.prospects_data_fetcher import ProspectsDataFetcher
from ..services.data_fetchers.receivables_data_fetcher import ReceivablesDataFetcher
from ..services.data_fetchers.service_data_fetcher import ServiceDataFetcher
from ..services.data_fetchers.sales_data_fetcher import SalesDataFetcher
from ..services.gym_knowledge_base.gym_kb_data_fetcher import GymKnowledgeBaseService

# Models from gym_model
try:
    from ..models.gym_model import (
        # Core models
        GymKnowledgeBase,
        OverdueMember,
    )
except ImportError as e:
    logger.error(f"Error importing gym_model: {str(e)}")
    raise

# API clients
from ..api.activities_api import ActivitiesApi
from ..api.configuration_api import ConfigurationApi
from ..api.employees_api import EmployeesApi
from ..api.entries_api import EntriesApi
from ..api.managment_api import ManagementApi
from ..api.member_membership_api import MemberMembershipApi
from ..api.members_api import MembersApi
from ..api.membership_api import MembershipApi
from ..api.prospects_api import ProspectsApi
from ..api.receivables_api import ReceivablesApi
from ..api.sales_api import SalesApi
from ..api.service_api import ServiceApi
from ..api.webhook_api import WebhookApi
from ..api.workout_api import WorkoutApi
=======
from ..exceptions.api_exceptions import ApiException
from ..models.card_data_view_model import CardDataViewModel
from ..models.e_forma_pagamento_totem import EFormaPagamentoTotem

# Models from gym_model
from ..models.gym_model import (  # Core models; Configuration models; Status enums; Receivables models; Sales models
    Activity,
    ActivityStatus,
    Address,
    BranchConfig,
    BusinessHours,
    EntryStatus,
    EntryType,
    GatewayConfig,
    GymEntry,
    GymKnowledgeBase,
    GymOperatingData,
    GymPlan,
    MemberEventType,
    MemberProfile,
    MembersFiles,
    MembershipCategory,
    MembershipContract,
    MembershipService,
    MembershipStatus,
    NewSale,
    OccupationArea,
    OverdueMember,
    PaymentMethod,
    PaymentPolicy,
    Receivable,
    ReceivableStatus,
    Sale,
)
from ..models.new_sale_view_model import NewSaleViewModel
from ..models.sales_item_view_model import SalesItemViewModel

# External API view models
from ..models.sales_view_model import SalesViewModel

T = TypeVar("T")

logger = getLogger(__name__)
>>>>>>> fb1c98ce


<<<<<<< HEAD
=======
class TypedAsyncResult(AsyncResult, Generic[T]):
    """Type-safe wrapper for AsyncResult."""

    def get(self) -> T:
        return super().get()


def create_async_result(
    pool: Pool, callback: Any, error_callback: Any
) -> TypedAsyncResult[Any]:
    """Create a typed AsyncResult."""
    return cast(
        TypedAsyncResult[Any],
        AsyncResult(pool=pool, callback=callback, error_callback=error_callback),
    )


def _convert_category(category_data: Dict[str, Any]) -> Optional[MembershipCategory]:
    """Convert category data to MembershipCategory model."""
    try:
        return MembershipCategory(
            id=category_data.get("id", 0),
            name=category_data.get("name", "Standard"),
            description=category_data.get("description"),
            isActive=category_data.get("is_active", True),
            features=category_data.get("features", []),
            restrictions=category_data.get("restrictions"),
        )
    except Exception as e:
        print(f"Error converting category: {str(e)}")
        return None


>>>>>>> fb1c98ce
class GymApi:
    """Gym API client for EVO API."""
    _pool: Pool
    branch_ids: List[int]

    def __init__(
        self,
        api_client: Optional[ApiClient] = None,
        branch_api_clients: Optional[Dict[str, ApiClient]] = None,
        branch_credentials: Optional[List[Dict[str, str]]] = None
    ):
        """Initialize the gym API.
        
        Args:
            api_client: The default API client
            branch_api_clients: Optional dictionary mapping branch IDs to their API clients
            branch_credentials: Optional list of branch credentials (deprecated, use branch_api_clients)
        """
        if branch_credentials:
            # Convert branch_credentials to branch_api_clients
            branch_api_clients = {}
            for cred in branch_credentials:
                config = Configuration()
                config.username = cred['username']
                config.password = cred['password']
                branch_api_clients[cred['branch_id']] = ApiClient(configuration=config)
            
            # Use first branch client as default if none provided
            if api_client is None and branch_api_clients:
                api_client = next(iter(branch_api_clients.values()))

        if api_client is None:
            config = Configuration()
            api_client = ApiClient(configuration=config)

        self.api_client = api_client
        self.branch_api_clients = branch_api_clients or {}
        self._pool = Pool(processes=1)  # Single process pool for async operations
        
        # Store branch IDs as integers
        self.branch_ids = [int(bid) for bid in self.branch_api_clients.keys()] if branch_api_clients else []
        
        # Initialize API instances with branch awareness
        self.configuration_api = ConfigurationApi(api_client=api_client)
        self.activities_api = ActivitiesApi(api_client=api_client)
        self.membership_api = MembershipApi(api_client=api_client)
        self.entries_api = EntriesApi(api_client=api_client)
        self.member_membership_api = MemberMembershipApi(api_client=api_client)
        self.workout_api = WorkoutApi(api_client=api_client)
        self.service_api = ServiceApi(api_client=api_client)
        self.employees_api = EmployeesApi(api_client=api_client)
        self.receivables_api = ReceivablesApi(api_client=api_client)
        self.sales_api = SalesApi(api_client=api_client)
        self.management_api = ManagementApi(api_client=api_client)
        self.members_api = MembersApi(api_client=api_client)
        self.prospects_api = ProspectsApi(api_client=api_client)
        self.webhook_api = WebhookApi(api_client=api_client)
        
        # Initialize data fetchers with branch awareness
        self.configuration_data_fetcher = ConfigurationDataFetcher(
            configuration_api=self.configuration_api,
            branch_api_clients=self.branch_api_clients
        )
        self.member_data_fetcher = MemberDataFetcher(
            members_api=self.members_api,
            branch_api_clients=self.branch_api_clients
        )
        self.receivables_data_fetcher = ReceivablesDataFetcher(
            receivables_api=self.receivables_api,
            branch_api_clients=self.branch_api_clients
        )
        self.entries_data_fetcher = EntriesDataFetcher(
            self.entries_api, 
            self.branch_api_clients
        )
        self.prospects_data_fetcher = ProspectsDataFetcher(
            self.prospects_api, 
            self.branch_api_clients
        )
        self.activity_data_fetcher = ActivityDataFetcher(
            self.activities_api, 
            self.branch_api_clients
        )
        self.service_data_fetcher = ServiceDataFetcher(
            self.service_api, 
            self.branch_api_clients
        )
        self.membership_data_fetcher = MembershipDataFetcher(
            self.membership_api, 
            self.branch_api_clients
        )
        self.sales_data_fetcher = SalesDataFetcher(
            self.sales_api, 
            self.branch_api_clients
        )
        self.knowledge_base_fetcher = GymKnowledgeBaseService(
            configuration_fetcher=self.configuration_data_fetcher,
            activity_fetcher=self.activity_data_fetcher,
            service_fetcher=self.service_data_fetcher,
            membership_fetcher=self.membership_data_fetcher,
            branch_api_clients=self.branch_api_clients
        )

    def __del__(self):
        """Clean up resources."""
        if hasattr(self, "_pool"):
            self._pool.close()
            self._pool.join()

<<<<<<< HEAD
=======
    def _convert_receivable(self, receivable: Any) -> Receivable:
        """Convert API receivable model to internal model."""
        return Receivable(
            id=receivable.idReceivable,
            description=receivable.description,
            amount=(
                Decimal(str(receivable.ammount))
                if receivable.ammount is not None
                else Decimal("0.00")
            ),
            amount_paid=(
                Decimal(str(receivable.ammountPaid))
                if receivable.ammountPaid is not None
                else Decimal("0.00")
            ),
            due_date=receivable.dueDate,
            receiving_date=receivable.receivingDate,
            status=(
                ReceivableStatus(receivable.status.value)
                if receivable.status
                else ReceivableStatus.PENDING
            ),
            member_id=receivable.idMemberPayer,
            member_name=receivable.payerName,
            branch_id=receivable.idBranchMember,
            current_installment=receivable.currentInstallment,
            total_installments=receivable.totalInstallments,
        )

    @overload
    def get_contracts(
        self,
        member_id: Optional[int] = None,
        branch_id: Optional[int] = None,
        active_only: bool = True,
        async_req: Literal[False] = False,
    ) -> List[MembershipContract]:
        ...

    @overload
    def get_contracts(
        self,
        member_id: Optional[int] = None,
        branch_id: Optional[int] = None,
        active_only: bool = True,
        async_req: Literal[True] = True,
    ) -> TypedAsyncResult[List[MembershipContract]]:
        ...

    def get_contracts(
        self,
        member_id: Optional[int] = None,
        branch_id: Optional[int] = None,
        active_only: bool = True,
        async_req: bool = False,
    ) -> Union[List[MembershipContract], TypedAsyncResult[List[MembershipContract]]]:
        """Get membership contracts."""
        try:
            # Get memberships from API
            memberships = self.membership_api.get_memberships(
                id_membership=member_id,
                id_branch=branch_id,
                active=active_only,
                take=50,  # Maximum allowed
                skip=0,
                async_req=True if async_req else False,  # type: ignore
            )

            # Handle async result
            if isinstance(memberships, AsyncResult):
                memberships = memberships.get()

            # Convert to contracts
            contracts = []
            for membership in memberships:
                plan = GymPlan(
                    nameMembership=membership.name_membership or "",
                    value=(
                        Decimal(str(membership.value_next_month))
                        if membership.value_next_month is not None
                        else Decimal("0.00")
                    ),
                    description=membership.description or "",
                    features=membership.differentials or [],
                    duration=membership.duration or 12,
                    payment_methods=[PaymentMethod.CREDIT_CARD],
                    accessBranches=membership.access_branches or False,
                    maxAmountInstallments=membership.max_amount_installments or 1,
                    isActive=not membership.inactive,
                    enrollment_fee=None,
                    annual_fee=None,
                    cancellation_notice_days=30,
                    category=None,
                    available_services=[],
                )

                category = MembershipCategory(
                    id=membership.id_category_membership,
                    name="",  # Not available in API response
                    description="",  # Not available in API response
                    isActive=True,  # Default value
                    features=[],  # Not available in API response
                    restrictions=None,  # Not available in API response
                )

                contract = MembershipContract(
                    idMemberMembership=membership.id_member_membership,
                    idMember=membership.id_member,
                    plan=plan,
                    category=category,
                    status=MembershipStatus.ACTIVE,  # Default value since we're filtering for active
                    startDate=datetime.now(),  # Default value
                    endDate=None,  # Not available in API response
                    lastRenewalDate=None,  # Not available in API response
                    nextRenewalDate=None,  # Not available in API response
                    paymentDay=1,  # Default value
                    totalValue=(
                        Decimal(str(membership.value_next_month))
                        if membership.value_next_month is not None
                        else Decimal("0.00")
                    ),
                    idBranch=branch_id,
                )
                contracts.append(contract)

            return contracts

        except ApiException as e:
            logger.error(f"API error getting contracts: {str(e)}")
            return []
        except Exception as e:
            logger.error(f"Error getting contracts: {str(e)}")
            return []

    def get_gym_knowledge_base(
        self,
        branch_id: Optional[int] = None,
        include_activity_details: bool = False,
        async_req: bool = False,
    ) -> Union[GymKnowledgeBase, TypedAsyncResult[GymKnowledgeBase]]:
        """Get complete knowledge base for a gym branch."""
        try:
            # Get configuration data
            config = self.configuration_api.get_branch_config(async_req=False)

            # Create base knowledge base from configuration
            gym_kb = self._create_knowledge_base(
                config[0] if config else None, branch_id
            )

            # If not async, populate all data
            if not async_req:
                gym_kb = self._populate_activities(
                    gym_kb, branch_id, include_activity_details
                )
                gym_kb = self._populate_memberships(gym_kb, branch_id)
                gym_kb = self._populate_gateway_config(gym_kb)
                gym_kb = self._populate_occupations(gym_kb)
                return gym_kb
            else:
                # Create async result that will process all data
                async_result = create_async_result(
                    pool=self._pool,
                    callback=lambda x: self._create_knowledge_base(x[0], branch_id),
                    error_callback=lambda e: logger.error(
                        f"Error in async knowledge base creation: {str(e)}"
                    ),
                )
                return async_result

        except Exception as e:
            logger.error(f"Error getting gym knowledge base: {str(e)}")
            return self._create_empty_knowledge_base()

    def _create_empty_knowledge_base(self) -> GymKnowledgeBase:
        """Create an empty knowledge base with default values."""
        return GymKnowledgeBase(
            name="Unknown",
            addresses=[],
            businessHours=[],
            activities=[],
            plans=[],
            faqs=[],
            membershipCategories=[],
            availableServices=[],
            paymentPolicy=PaymentPolicy(
                activeMemberDiscount=30,
                inactiveMemberDiscount=50,
                acceptedPaymentMethods=[
                    PaymentMethod.CREDIT_CARD,
                    PaymentMethod.TRANSFER,
                    PaymentMethod.PIX,
                ],
                pixKey=None,
                installmentAvailable=True,
                cancellationFeePercentage=10,
            ),
        )

    def _create_knowledge_base(
        self,
        config: Any,
        branch_id: Optional[int] = None,
        async_req: bool = False,
        include_activity_details: bool = False,
    ) -> GymKnowledgeBase:
        """Create a knowledge base from configuration data."""
        # Handle business hours
        business_hours = config.business_hours
        if isinstance(business_hours, AsyncResult):
            business_hours = business_hours.get()
        if not isinstance(business_hours, list):
            business_hours = []

        gym_kb = GymKnowledgeBase(
            name=config.name or "Unknown",
            addresses=[
                Address(
                    street=config.address or "",
                    number=config.number or "",
                    neighborhood=config.neighborhood or "",
                    city=config.city or "",
                    state=config.state or "",
                    postalCode=config.zip_code or "",
                    country="Brasil",  # Default for this SDK
                    phone=config.telephone or "",
                )
            ],
            businessHours=[
                BusinessHours(
                    idHour=bh.id_hour or None,
                    idBranch=bh.id_branch or None,
                    weekDay=bh.week_day or None,
                    hoursFrom=bh.hours_from or None,
                    hoursTo=bh.hours_to or None,
                    flDeleted=bh.fl_deleted or None,
                    idTmp=bh.id_tmp or None,
                    creationDate=bh.creation_date or None,
                    idEmployeeCreation=bh.id_employee_creation or None,
                    weekday_start=time(6, 0),
                    weekday_end=time(23, 0),
                    weekend_start=time(9, 0),
                    weekend_end=time(15, 0),
                )
                for bh in business_hours
            ],
            activities=[],  # Will be populated later
            plans=[],  # Will be populated later
            faqs=[],  # Will be populated later
            membershipCategories=[],  # Will be populated later
            availableServices=[],  # Will be populated later
            paymentPolicy=PaymentPolicy(
                activeMemberDiscount=30,  # Default values since not in SDK
                inactiveMemberDiscount=50,
                acceptedPaymentMethods=[
                    PaymentMethod.CREDIT_CARD,
                    PaymentMethod.PIX,
                    PaymentMethod.TRANSFER,
                ],
                pixKey=None,
                installmentAvailable=True,
                cancellationFeePercentage=10,
            ),
            branchConfig=BranchConfig(
                idBranch=config.id_branch or 0,
                name=config.name or "",
                tradingName=config.internal_name or "",
                document=config.cnpj or "",
                phone=config.telephone or "",
                email="",  # Not available in SDK
                address=Address(
                    street=config.address or "",
                    number=config.number or "",
                    neighborhood=config.neighborhood or "",
                    city=config.city or "",
                    state=config.state or "",
                    postalCode=config.zip_code or "",
                    country="Brasil",
                    phone=config.telephone or "",
                ),
                businessHours=[
                    BusinessHours(
                        idHour=bh.id_hour or None,
                        idBranch=bh.id_branch or None,
                        weekDay=bh.week_day or None,
                        hoursFrom=bh.hours_from or None,
                        hoursTo=bh.hours_to or None,
                        flDeleted=bh.fl_deleted or None,
                        idTmp=bh.id_tmp or None,
                        creationDate=bh.creation_date or None,
                        idEmployeeCreation=bh.id_employee_creation or None,
                        weekday_start=time(6, 0),
                        weekday_end=time(23, 0),
                        weekend_start=time(9, 0),
                        weekend_end=time(15, 0),
                    )
                    for bh in business_hours
                ],
                gatewayConfig=None,  # Will be populated later
                occupations=[],  # Will be populated later
                translations={},  # Default empty translations
            ),
        )

        # Populate additional data if not async
        if not async_req:
            gym_kb = self._populate_activities(
                gym_kb, branch_id, include_activity_details
            )
            gym_kb = self._populate_memberships(gym_kb, branch_id)
            gym_kb = self._populate_gateway_config(gym_kb)
            gym_kb = self._populate_occupations(gym_kb)

        return gym_kb

    def _populate_activities(
        self,
        gym_kb: GymKnowledgeBase,
        branch_id: Optional[int] = None,
        include_details: bool = False,
    ) -> GymKnowledgeBase:
        """Populate activities in the knowledge base."""
        try:
            # Get activities and employees
            activities = self.activities_api.get_activities(
                branch_id=branch_id, async_req=False
            )
            employees = self.employees_api.get_employees(
                employee_id=None,
                name=None,
                email=None,
                take=None,
                skip=None,
                async_req=False,
            )

            # Get activity schedules if needed
            activity_schedules = {}
            if include_details:
                for act in activities:
                    try:
                        # Get basic schedule first
                        schedules = self.activities_api.get_schedule(
                            member_id=None,
                            date=datetime.now(),
                            branch_id=branch_id,
                            activity_ids=(
                                [act.id_activity]
                                if act.id_activity is not None
                                else None
                            ),
                            audience_ids=None,
                            take=None,
                            only_availables=False,
                            show_full_week=False,
                            branch_token=None,
                            async_req=False,
                        )

                        if schedules:
                            # Convert list of schedules to dictionary by weekday
                            schedule_dict = {}
                            for schedule in schedules:
                                try:
                                    config_id = getattr(
                                        schedule, "idConfiguration", None
                                    )
                                    activity_date = (
                                        getattr(schedule, "date", None)
                                        or datetime.now()
                                    )
                                    session_id = getattr(
                                        schedule, "idActivitySession", None
                                    )

                                    if session_id:
                                        # If we have a session ID, use that
                                        detail = (
                                            self.activities_api.get_schedule_detail(
                                                config_id=None,
                                                activity_date=None,
                                                session_id=session_id,
                                                async_req=False,
                                            )
                                        )
                                    elif config_id:
                                        # Otherwise use config_id and activity_date
                                        detail = (
                                            self.activities_api.get_schedule_detail(
                                                config_id=config_id,
                                                activity_date=activity_date,
                                                session_id=None,
                                                async_req=False,
                                            )
                                        )
                                    else:
                                        # Skip if we don't have either required combination
                                        continue

                                    if detail and detail.week_day is not None:
                                        weekday = str(detail.week_day)
                                        if weekday not in schedule_dict:
                                            schedule_dict[weekday] = []
                                        if detail.date:
                                            schedule_dict[weekday].append(
                                                detail.date.time()
                                            )
                                except Exception as e:
                                    logger.warning(
                                        f"Error getting schedule detail: {str(e)}"
                                    )
                                    continue

                        activity_schedules[act.id_activity] = schedule_dict
                    except Exception as e:
                        logger.warning(
                            f"Error getting schedule for activity {act.id_activity}: {str(e)}"
                        )
                        continue

            # Create activities with enhanced information
            gym_kb.activities = [
                Activity(
                    id=act.id_activity or 0,
                    name=act.name or "",
                    description=act.description or "",
                    maxCapacity=act.total_records or 0,
                    requiresReservation=True,  # Default to requiring reservation
                    durationMinutes=60,  # Default duration since not in API model
                    instructor=next(
                        (
                            emp.name
                            for emp in employees
                            if emp.id_employee == act.id_activity
                        ),
                        None,
                    ),
                    schedule=activity_schedules.get(
                        act.id_activity, {}
                    ),  # Use converted dictionary
                    status=ActivityStatus.AVAILABLE,  # Default to available
                    photo=act.photo,  # Add photo if available
                    color=act.color,  # Add color if available
                    activityGroup=act.activity_group,  # Add group if available
                    showOnMobile=act.show_on_mobile,  # Add mobile visibility
                    showOnWebsite=act.show_on_website,  # Add website visibility
                    audience=[  # Add audience information
                        str(audience.nome)  # Convert to string to handle None values
                        for audience in (act.audience or [])
                        if hasattr(audience, "nome") and audience.nome is not None
                    ],
                    instructorPhoto=next(
                        (
                            emp.photo_url
                            for emp in employees
                            if emp.id_employee == act.id_activity
                        ),
                        None,
                    ),
                    area=getattr(act, "area", None),
                    branchName=next(
                        (
                            emp.name
                            for emp in employees
                            if emp.id_employee == act.id_activity
                        ),
                        None,
                    ),
                    allowChoosingSpot=getattr(act, "allow_choosing_spot", False),
                    spots=getattr(act, "spots", None),
                    sessionDetails=[],  # Skip session details for now to avoid status conversion issues
                )
                for act in activities
            ]

            return gym_kb
        except Exception as e:
            logger.error(f"Error populating activities: {str(e)}")
            return gym_kb

    def _populate_memberships(
        self,
        gym_kb: GymKnowledgeBase,
        branch_id: Optional[int] = None,
        async_req: bool = False,
    ) -> GymKnowledgeBase:
        """Populate membership plans and categories."""
        try:
            # Fetch memberships, categories, and services
            memberships_result = self.membership_api.get_memberships(
                branch_id=branch_id,
                active=True,  # Only get active memberships
                async_req=True if async_req else False,  # type: ignore
            )
            categories_result = self.membership_api.get_categories(
                async_req=True if async_req else False  # type: ignore
            )
            services_result = self.service_api.get_services(
                branch_id=branch_id,
                async_req=True if async_req else False,  # type: ignore
            )

            # Handle async results
            memberships = (
                memberships_result.get()
                if isinstance(memberships_result, AsyncResult)
                else memberships_result
            )
            categories = (
                categories_result.get()
                if isinstance(categories_result, AsyncResult)
                else categories_result
            )
            services = (
                services_result.get()
                if isinstance(services_result, AsyncResult)
                else services_result
            )

            if (
                not isinstance(memberships, list)
                or not isinstance(categories, list)
                or not isinstance(services, list)
            ):
                logger.warning(
                    "Invalid response type for memberships, categories, or services"
                )
                return gym_kb

            # First populate categories with default values for missing fields
            gym_kb.membership_categories = [
                MembershipCategory(
                    id=cat.id_category_membership,
                    name=cat.name or "",
                    description="",  # Default empty description
                    isActive=True,  # Default to active
                    features=[],  # Default empty features
                    restrictions=None,  # Default no restrictions
                )
                for cat in categories
            ]

            # Create a mapping of category names to categories for easy lookup
            category_map = {
                cat.name.lower(): cat for cat in gym_kb.membership_categories
            }

            # Then populate plans with their categories
            gym_kb.plans = [
                GymPlan(
                    nameMembership=plan.name_membership or "",
                    value=Decimal(str(plan.value or 0)),
                    description=plan.description or "",
                    features=[d.title for d in (plan.differentials or []) if d.title],
                    duration=plan.duration or 1,
                    enrollment_fee=None,
                    annual_fee=None,
                    cancellation_notice_days=plan.min_period_stay_membership or 30,
                    payment_methods=[PaymentMethod.CREDIT_CARD],
                    accessBranches=bool(plan.access_branches),
                    category=(
                        category_map.get((plan.membership_type or "").lower())
                        if plan.membership_type
                        else MembershipCategory(
                            id=0,
                            name="Standard",
                            description="",
                            isActive=True,
                            features=[],
                            restrictions=None,
                        )
                    ),
                    available_services=[],
                    maxAmountInstallments=plan.max_amount_installments or 1,
                    isActive=not plan.inactive,
                )
                for plan in memberships
            ]

            # Finally, populate available services
            gym_kb.available_services = [
                MembershipService(
                    id=service.id_service or 0,
                    name=service.name_service or "",
                    description=service.online_sales_observations or "",
                    price=Decimal(str(service.value or 0)),
                    isRecurring=False,  # Not available in API model
                    durationDays=30,  # Default value
                )
                for service in services
            ]

            return gym_kb
        except Exception as e:
            logger.exception(f"Error populating memberships: {str(e)}")
            return gym_kb

    def _populate_gateway_config(self, gym_kb: GymKnowledgeBase) -> GymKnowledgeBase:
        """Populate gateway configuration in the knowledge base."""
        try:
            gateway_result = self.configuration_api.get_gateway_config()
            gateway_config = (
                gateway_result.get()
                if isinstance(gateway_result, AsyncResult)
                else gateway_result
            )

            if gateway_config and gym_kb.branch_config:
                flags = []  # Card flags will be populated from a different endpoint
                try:
                    # Convert tipo_gateway enum to string
                    gateway_type = (
                        str(gateway_config.tipo_gateway.value)
                        if gateway_config.tipo_gateway
                        else "0"
                    )

                    # Update branch config with gateway info
                    gym_kb.branch_config.gateway_config = GatewayConfig(
                        id=1,  # Default ID since not in API model
                        name="Payment Gateway",  # Default name
                        type=gateway_type,
                        merchantId="",  # Not available in API model
                        merchantKey="",  # Not available in API model
                        isActive=True,  # Default to active
                        acceptedFlags=flags,
                    )
                except Exception as e:
                    print(f"Error populating gateway config: {str(e)}")
            return gym_kb
        except Exception as e:
            print(f"Error fetching gateway config: {str(e)}")
            return gym_kb

    def _populate_occupations(self, gym_kb: GymKnowledgeBase) -> GymKnowledgeBase:
        """Populate occupation areas in the knowledge base."""
        try:
            occupations_result = self.configuration_api.get_occupations()
            occupation_areas = (
                occupations_result.get()
                if isinstance(occupations_result, AsyncResult)
                else occupations_result
            )

            if not isinstance(occupation_areas, list):
                return gym_kb

            if gym_kb.branch_config:
                gym_kb.branch_config.occupations = [
                    OccupationArea(
                        id=occ.id_branch or 0,
                        name=occ.name or "Unknown",  # Convert None to default string
                        description=f"Max Occupation: {occ.max_occupation or 0}, Current: {occ.occupation or 0}",
                        isActive=True,  # Not available in SDK model
                    )
                    for occ in occupation_areas
                    if hasattr(occ, "id_branch")
                    and hasattr(occ, "name")  # Only include if required fields exist
                ]
        except Exception as e:
            print(f"Error populating occupations: {str(e)}")
        return gym_kb

    def get_receivables(
        self,
        member_id: Optional[int] = None,
        branch_id: Optional[int] = None,
        start_date: Optional[datetime] = None,
        end_date: Optional[datetime] = None,
        status: Optional[ReceivableStatus] = None,
        async_req: bool = False,
    ) -> Union[List[Receivable], TypedAsyncResult[List[Receivable]]]:
        """
        Get receivables filtered by member, branch, date range, and status.

        Args:
            member_id: Optional ID of a specific member
            branch_id: Optional ID of a specific branch
            start_date: Optional start date for filtering receivables
            end_date: Optional end date for filtering receivables
            status: Optional status to filter by
            async_req: If True, returns AsyncResult

        Returns:
            List[Receivable]: List of receivables matching the filters
        """
        try:
            # Convert status to SDK format
            account_status = None
            if status:
                if status == ReceivableStatus.PAID:
                    account_status = "1"
                elif status == ReceivableStatus.OVERDUE:
                    account_status = "2"
                elif status == ReceivableStatus.CANCELLED:
                    account_status = "3"

            receivables_result = self.receivables_api.get_receivables(
                memberId=member_id,
                due_date_start=start_date,
                due_date_end=end_date,
                account_status=account_status,
                async_req=True if async_req else False,  # type: ignore
            )

            if isinstance(receivables_result, AsyncResult):

                def convert_result(result: Any) -> List[Receivable]:
                    if isinstance(result, list):
                        return [self._convert_receivable(r) for r in result]
                    return []

                async_result = create_async_result(
                    pool=self._pool,
                    callback=convert_result,
                    error_callback=lambda e: [],
                )
                return cast(TypedAsyncResult[List[Receivable]], async_result)

            # Handle SDK response
            if receivables_result is None:
                return []

            if not isinstance(receivables_result, list):
                try:
                    # Try to convert to list if it's an iterable
                    receivables_list = list(receivables_result)
                except (TypeError, ValueError):
                    return []
            else:
                receivables_list = receivables_result

            return [self._convert_receivable(r) for r in receivables_list]

        except Exception as e:
            print(f"Error fetching receivables: {str(e)}")
            return []

>>>>>>> fb1c98ce
    def get_overdue_members(
        self,
        min_days_overdue: int = 1,
<<<<<<< HEAD
        branch_ids: Optional[List[int]] = None
    ) -> List[OverdueMember]:
        """Get members with overdue payments.

        Args:
            min_days_overdue: Minimum days overdue (default: 1)
            branch_ids: Optional list of branch IDs to filter by
=======
        async_req: bool = False,
    ) -> Union[List[OverdueMember], TypedAsyncResult[List[OverdueMember]]]:
        """
        Get members with overdue payments.

        Args:
            branch_id: Optional ID of a specific branch
            min_days_overdue: Minimum number of days overdue (default: 1)
            async_req: If True, returns AsyncResult
>>>>>>> fb1c98ce

        Returns:
            List of overdue members
        """
<<<<<<< HEAD
        # Calculate the date range for overdue receivables
        current_date = datetime.now()
        from_date = current_date - timedelta(days=min_days_overdue)

        # Get overdue receivables using the data fetcher
        raw_receivables = self.receivables_data_fetcher.fetch_receivables(
            due_date_start=from_date,
            due_date_end=current_date,
            payment_types="0",  # em atraso
            account_status="1",  # 1 para cliente ativo (opened) e 4 para cliente inativo catraca bloqueada (overdue)
        )

        # Process the receivables
        receivables: List[ReceivablesApiViewModel] = []

        def process_receivable(item: Any) -> None:
            if isinstance(item, ReceivablesApiViewModel):
                # Filter by branch if needed
                if not branch_ids or (item.id_branch_member in branch_ids):
                    receivables.append(item)
            elif isinstance(item, list):
                for sub_item in item:
                    process_receivable(sub_item)

        # Handle the raw response which could be a single object, a list, or nested lists
        if isinstance(raw_receivables, list):
            for item in raw_receivables:
                process_receivable(item)
        else:
            process_receivable(raw_receivables)

        # Group the receivables by member
        return self._group_overdue_receivables(receivables)

    def _group_overdue_receivables(self, receivables: List[ReceivablesApiViewModel]) -> List[OverdueMember]:
        """Group overdue receivables by member and branch."""
        member_map: Dict[tuple[int, Optional[int]], OverdueMember] = {}
        
        # Keep track of processed receivable IDs to avoid duplicates
        processed_receivables = set()
        
        for receivable in receivables:
            # Skip if we've already processed this receivable
            if receivable.id_receivable in processed_receivables:
                continue
                
            if not receivable.id_member_payer:
                logger.warning(f"Receivable {receivable.id_receivable} has no member payer")
                continue
                
            key = (receivable.id_member_payer, receivable.id_branch_member)
            processed_receivables.add(receivable.id_receivable)
            
            if key not in member_map:
                member_map[key] = OverdueMember(
                    id=receivable.id_receivable or 0,
                    name=receivable.payer_name or "Unknown", 
                    member_id=receivable.id_member_payer,
                    total_overdue=Decimal('0.00'),
                    overdue_since=receivable.due_date or datetime.now(),
                    overdue_receivables=[],
                    branch_id=receivable.id_branch_member,
                    last_payment_date=None
                )
            
            member = member_map[key]
            amount = Decimal(str(receivable.ammount or 0))
            amount_paid = Decimal(str(receivable.ammount_paid or 0))
            member.total_overdue += amount - amount_paid
            member.overdue_receivables.append(receivable)
            
            # Update overdue_since if this receivable is older
            if receivable.due_date and receivable.due_date < member.overdue_since:
                member.overdue_since = receivable.due_date

        return list(member_map.values())
=======
        try:
            end_date = datetime.now() - timedelta(days=min_days_overdue)
            receivables_result = self.get_receivables(
                branch_id=branch_id,
                end_date=end_date,
                status=ReceivableStatus.OVERDUE,
                async_req=async_req,
            )

            if isinstance(receivables_result, AsyncResult):

                def convert_result(result: List[Receivable]) -> List[OverdueMember]:
                    return self._group_overdue_receivables(result)

                async_result = create_async_result(
                    pool=self._pool,
                    callback=convert_result,
                    error_callback=lambda e: [],
                )
                return cast(TypedAsyncResult[List[OverdueMember]], async_result)

            return self._group_overdue_receivables(receivables_result)

        except Exception as e:
            print(f"Error fetching overdue members: {str(e)}")
            return []

    def _group_overdue_receivables(
        self, receivables: List[Receivable]
    ) -> List[OverdueMember]:
        """Group overdue receivables by member."""
        member_map: Dict[int, OverdueMember] = {}

        for receivable in receivables:
            if receivable.member_id and receivable.member_id not in member_map:
                member_map[receivable.member_id] = OverdueMember(
                    id=receivable.member_id,
                    name=receivable.member_name or "Unknown",
                    member_id=receivable.member_id,
                    total_overdue=Decimal("0.00"),
                    overdue_since=receivable.due_date or datetime.now(),
                    overdue_receivables=[],
                    branch_id=receivable.branch_id,
                    last_payment_date=None,
                )

            if receivable.member_id:
                member = member_map[receivable.member_id]
                member.total_overdue += receivable.amount - (
                    receivable.amount_paid or Decimal("0.00")
                )
                member.overdue_receivables.append(receivable)

        return list(member_map.values())

    def _convert_sale(self, sale_vm: SalesViewModel) -> Sale:
        """Convert SDK sale model to our Sale model."""
        # Get the first sale item which contains service details
        sale_item = (
            sale_vm.sale_itens[0].itens[0]
            if sale_vm.sale_itens and sale_vm.sale_itens[0].itens
            else None
        )

        # Get payment type from sale item or default to CREDIT_CARD
        payment_type = None
        if sale_item and isinstance(sale_item, SalesItemViewModel):
            payment_type = str(sale_item.type) if sale_item.type is not None else None

        return Sale(
            id=sale_vm.id_sale,
            idBranch=sale_vm.id_branch,
            idMember=sale_vm.id_member,
            idService=sale_item.id_membership if sale_item else None,
            serviceValue=(
                Decimal(str(sale_item.service_value))
                if sale_item and sale_item.service_value
                else Decimal("0")
            ),
            payment_method=(
                PaymentMethod(payment_type)
                if payment_type
                else PaymentMethod.CREDIT_CARD
            ),
            totalInstallments=(
                getattr(sale_item, "installments_count", 1) if sale_item else 1
            ),
            createdAt=sale_vm.sale_date or datetime.now(),
            status="active" if not sale_vm.removed else "cancelled",
        )

    def get_sale(self, sale_id: int) -> Sale:
        """Get a sale by its ID."""
        sale_vm = cast(
            SalesViewModel, self.sales_api.get_sale_by_id(sale_id, async_req=False)
        )
        return self._convert_sale(sale_vm)

    def create_sale(self, sale: NewSale) -> Sale:
        """Create a new sale."""
        # Convert the sale model to view model
        sale_vm = NewSaleViewModel(
            idBranch=sale.branch_id,
            idMembership=sale.service_id,
            idService=sale.service_id,
            serviceValue=float(sale.service_value) if sale.service_value else None,
            idMember=sale.member_id,
            payment=EFormaPagamentoTotem(sale.payment_method.value),
            typePayment=sale.payment_method.value,
            totalInstallments=sale.total_installments,
            cardData=(
                CardDataViewModel(**sale.card_data.model_dump(by_alias=True))
                if sale.card_data
                else None
            ),
        )

        # Create the sale
        result = cast(
            NewSaleViewModel, self.sales_api.create_sale(sale_vm, async_req=False)
        )
        if result and result.id_membership:
            # After creating the sale, fetch its details using the membership ID
            created_sale = cast(
                SalesViewModel,
                self.sales_api.get_sale_by_id(
                    int(result.id_membership), async_req=False
                ),
            )
            return self._convert_sale(created_sale)
        raise ValueError("Failed to create sale: missing sale ID in response")

    def get_sales(
        self,
        *,  # Force keyword arguments
        id_member: Optional[int] = None,
        date_sale_start: Optional[datetime] = None,
        date_sale_end: Optional[datetime] = None,
        payment_type: Optional[str] = None,
        show_receivables: Optional[bool] = None,
        take: Optional[int] = None,
        skip: Optional[int] = None,
        async_req: bool = False,
    ) -> List[Sale]:
        """Get sales with optional filters.

        Args:
            id_member: Filter by member ID
            date_sale_start: Start date for filtering sales
            date_sale_end: End date for filtering sales
            payment_type: Filter by payment type
            show_receivables: Whether to include receivables
            take: Number of records to take
            skip: Number of records to skip
            async_req: Whether to make the request asynchronously
        """
        try:
            sales_vm = cast(
                List[SalesViewModel],
                self.sales_api.get_sales(
                    member_id=id_member,
                    date_sale_start=date_sale_start,
                    date_sale_end=date_sale_end,
                    show_receivables=show_receivables,
                    take=take,
                    skip=skip,
                    async_req=True if async_req else False,  # type: ignore
                ),
            )

            return [
                self._convert_sale(sale)
                for sale in sales_vm
                if sale
                and sale.sale_itens
                and sale.sale_itens[0].itens
                and isinstance(sale.sale_itens[0].itens[0], SalesItemViewModel)
                and sale.sale_itens[0].itens[0].service_value is not None
            ]
        except Exception as e:
            print(f"Error getting sales: {str(e)}")
            return []

    @overload
    def get_operating_data(
        self,
        branch_id: Optional[int] = None,
        from_date: Optional[datetime] = None,
        to_date: Optional[datetime] = None,
        async_req: Literal[False] = False,
    ) -> GymOperatingData:
        ...

    @overload
    def get_operating_data(
        self,
        branch_id: Optional[int] = None,
        from_date: Optional[datetime] = None,
        to_date: Optional[datetime] = None,
        async_req: Literal[True] = True,
    ) -> TypedAsyncResult[GymOperatingData]:
        ...

    def get_operating_data(
        self,
        branch_id: Optional[int] = None,
        from_date: Optional[datetime] = None,
        to_date: Optional[datetime] = None,
        async_req: bool = False,
    ) -> Union[GymOperatingData, TypedAsyncResult[GymOperatingData]]:
        """Get operating data for a gym branch."""
        try:
            if async_req:
                # Start all async requests
                active_members_result = self.management_api.get_active_clients(
                    async_req=True
                )

                active_contracts_result = self.get_contracts(
                    branch_id=branch_id, active_only=True, async_req=True
                )

                prospects_result = self.prospects_api.get_prospects(
                    register_date_start=from_date,
                    register_date_end=to_date,
                    async_req=True,
                )

                non_renewed_result = self.management_api.get_non_renewed_clients(
                    dt_start=from_date, dt_end=to_date, async_req=True
                )

                receivables_result = self.receivables_api.get_receivables(
                    registration_date_start=from_date,
                    registration_date_end=to_date,
                    async_req=True,
                )

                entries_result = self.entries_api.get_entries(
                    register_date_start=from_date,
                    register_date_end=to_date,
                    async_req=True,
                )

                # Create async result that will process all data
                async_result = create_async_result(
                    pool=self._pool,
                    callback=lambda _: self._aggregate_operating_data(
                        [
                            active_members_result.get(),
                            active_contracts_result.get(),
                            prospects_result.get(),
                            non_renewed_result.get(),
                            receivables_result.get(),
                            entries_result.get(),
                        ],
                        from_date,
                        to_date,
                    ),
                    error_callback=lambda e: GymOperatingData(
                        data_from=from_date, data_to=to_date
                    ),
                )

                return cast(TypedAsyncResult[GymOperatingData], async_result)

            # Synchronous execution
            active_members = self.management_api.get_active_clients(async_req=False)

            active_contracts = self.get_contracts(
                branch_id=branch_id, active_only=True, async_req=False
            )

            prospects = self.prospects_api.get_prospects(
                register_date_start=from_date,
                register_date_end=to_date,
                async_req=False,
            )

            non_renewed = self.management_api.get_non_renewed_clients(
                dt_start=from_date, dt_end=to_date, async_req=False
            )

            receivables = self.receivables_api.get_receivables(
                registration_date_start=from_date,
                registration_date_end=to_date,
                async_req=False,
            )

            entries = self.entries_api.get_entries(
                register_date_start=from_date,
                register_date_end=to_date,
                async_req=False,
            )

            # Calculate MRR and churn rate
            mrr = Decimal("0.00")
            if active_contracts:
                contract_mrr = sum(
                    (
                        Decimal(str(contract.plan.price))
                        if hasattr(contract.plan, "price")
                        else Decimal("0.00")
                    )
                    for contract in active_contracts
                    if contract.plan
                )
                mrr = Decimal(str(contract_mrr))

            total_active = len(active_members) if active_members else 0
            total_churned = len(non_renewed) if non_renewed else 0
            churn_rate = Decimal("0.00")
            if total_active > 0:
                churn_rate = Decimal(str(total_churned / total_active * 100))

            # Convert SDK models to dictionaries
            active_members_dict = [
                member.to_dict() for member in (active_members or [])
            ]
            prospects_dict = [prospect.to_dict() for prospect in (prospects or [])]
            non_renewed_dict = [member.to_dict() for member in (non_renewed or [])]

            # Create operating data from SDK responses
            operating_data = GymOperatingData(
                data_from=from_date,
                data_to=to_date,
                active_members=active_members_dict,
                active_contracts=active_contracts or [],
                prospects=prospects_dict,
                non_renewed_members=non_renewed_dict,
                receivables=[self._convert_receivable(r) for r in (receivables or [])],
                overdue_members=self._group_overdue_receivables(
                    [
                        self._convert_receivable(r)
                        for r in (receivables or [])
                        if r.status == ReceivableStatus.OVERDUE
                    ]
                ),
                recent_entries=[self._convert_entry(e) for e in (entries or [])],
                mrr=mrr,
                churn_rate=churn_rate,
                total_active_members=total_active,
                total_churned_members=total_churned,
            )

            return operating_data
        except Exception as e:
            logger.error(f"Error getting operating data: {str(e)}")
            return GymOperatingData(data_from=from_date, data_to=to_date)

    @overload
    def get_members_files(
        self,
        member_ids: List[int],
        from_date: Optional[datetime] = None,
        to_date: Optional[datetime] = None,
        async_req: Literal[False] = False,
    ) -> MembersFiles:
        ...

    @overload
    def get_members_files(
        self,
        member_ids: List[int],
        from_date: Optional[datetime] = None,
        to_date: Optional[datetime] = None,
        async_req: Literal[True] = True,
    ) -> TypedAsyncResult[MembersFiles]:
        ...

    def get_members_files(
        self,
        member_ids: List[int],
        from_date: Optional[datetime] = None,
        to_date: Optional[datetime] = None,
        async_req: bool = False,
    ) -> Union[MembersFiles, TypedAsyncResult[MembersFiles]]:
        """
        Get comprehensive data about specified members.

        This method fetches all available data about the specified members,
        including their complete history of interactions with the gym.

        Args:
            member_ids: List of member IDs to analyze
            from_date: Optional start date for historical data
            to_date: Optional end date for historical data
            async_req: If True, returns AsyncResult

        Returns:
            MembersFiles: Comprehensive member data and metrics,
                         or AsyncResult if async_req=True
        """
        try:
            members_files = MembersFiles(
                member_ids=member_ids, data_from=from_date, data_to=to_date
            )

            if async_req:
                # Start all async requests for each member
                async_results = []
                for member_id in member_ids:
                    # Basic member info
                    async_results.append(
                        self.members_api.get_member_profile(
                            id_member=member_id, async_req=True
                        )
                    )

                    # Contracts
                    async_results.append(
                        self.get_contracts(
                            member_id=member_id, active_only=False, async_req=True
                        )
                    )

                    # Entries
                    async_results.append(
                        self.entries_api.get_entries(
                            register_date_start=from_date,
                            register_date_end=to_date,
                            member_id=member_id,
                            async_req=True,
                        )
                    )

                    # Receivables
                    async_results.append(
                        self.receivables_api.get_receivables(
                            member_id=member_id,
                            registration_date_start=from_date,
                            registration_date_end=to_date,
                            async_req=True,
                        )
                    )

                    # Activity sessions
                    async_results.append(
                        self.activities_api.get_schedule(
                            member_id=member_id,
                            date=from_date,
                            show_full_week=True,
                            async_req=True,
                        )
                    )

                # Create async result that will process all data
                async_result = create_async_result(
                    pool=self._pool,
                    callback=lambda _: self._process_members_files(
                        [r.get() for r in async_results], member_ids, members_files
                    ),
                    error_callback=lambda e: members_files,
                )

                return cast(TypedAsyncResult[MembersFiles], async_result)

            # Synchronous execution
            for member_id in member_ids:
                # Get member profile
                member = self.members_api.get_member_profile(
                    id_member=member_id, async_req=False
                )

                if member:
                    profile = self._create_member_profile(member)

                    # Get contracts
                    contracts = self.get_contracts(
                        member_id=member_id, active_only=False, async_req=False
                    )
                    if contracts:
                        profile.contracts_history = contracts
                        # Find current contract
                        active_contracts = [
                            c for c in contracts if c.status == MembershipStatus.ACTIVE
                        ]
                        if active_contracts:
                            profile.current_contract = active_contracts[0]
                            profile.is_active = True

                    # Get entries
                    entries = self.entries_api.get_entries(
                        register_date_start=from_date,
                        register_date_end=to_date,
                        member_id=member_id,
                        async_req=False,
                    )
                    if entries:
                        profile.entries_history = [
                            self._convert_entry(e) for e in entries
                        ]
                        profile.total_entries = len(profile.entries_history)
                        if profile.entries_history:
                            profile.last_entry = profile.entries_history[-1]

                    # Get receivables
                    receivables = self.receivables_api.get_receivables(
                        member_id=member_id,
                        registration_date_start=from_date,
                        registration_date_end=to_date,
                        async_req=False,
                    )
                    if receivables:
                        profile.receivables = [
                            self._convert_receivable(r) for r in receivables
                        ]
                        # Calculate financial summaries
                        for receivable in profile.receivables:
                            if receivable.status == ReceivableStatus.PAID:
                                profile.total_paid += receivable.amount or Decimal(
                                    "0.00"
                                )
                            elif receivable.status == ReceivableStatus.PENDING:
                                profile.pending_payments += (
                                    receivable.amount or Decimal("0.00")
                                )
                            elif receivable.status == ReceivableStatus.OVERDUE:
                                profile.overdue_payments += (
                                    receivable.amount or Decimal("0.00")
                                )

                    # Get activity sessions
                    sessions = self.activities_api.get_schedule(
                        member_id=member_id,
                        date=from_date,
                        show_full_week=True,
                        async_req=False,
                    )
                    if sessions:
                        profile.total_classes_attended = len(sessions)
                        # Track favorite activities
                        activity_counts: Dict[str, int] = {}
                        for session in sessions:
                            activity_name = getattr(session, "activity_name", None)
                            if activity_name:
                                activity_counts[activity_name] = (
                                    activity_counts.get(activity_name, 0) + 1
                                )
                        profile.favorite_activities = sorted(
                            activity_counts.keys(),
                            key=lambda x: activity_counts[x],
                            reverse=True,
                        )[
                            :5
                        ]  # Top 5 activities

                    # Build timeline
                    self._build_member_timeline(profile)

                    # Add profile to collection
                    members_files.add_member(profile)

            return members_files

        except Exception as e:
            logger.error(f"Error fetching members files: {str(e)}")
            return members_files

    def _create_member_profile(self, member: Any) -> MemberProfile:
        """Create a member profile from API member data."""
        return MemberProfile(
            member_id=member.id_member,
            name=member.name or "",
            email=member.email,
            phone=member.phone,
            photo_url=member.photo_url,
        )

    def _build_member_timeline(self, profile: MemberProfile) -> None:
        """Build a chronological timeline of member events."""
        # Add entries
        for entry in profile.entries_history:
            profile.add_timeline_event(
                event_type=MemberEventType.ENTRY,
                timestamp=entry.register_date,
                description=f"Gym entry - {entry.entry_type.value}",
                related_id=entry.id,
                branch_id=entry.branch_id,
                status=entry.status.value,
            )

        # Add financial transactions
        for receivable in profile.receivables:
            # Payment made
            if receivable.receiving_date:
                profile.add_timeline_event(
                    event_type=MemberEventType.FINANCIAL,
                    timestamp=receivable.receiving_date,
                    description=f"Payment received - {receivable.description}",
                    related_id=receivable.id,
                    amount=receivable.amount_paid,
                    transaction_type="payment",
                    payment_method=(
                        receivable.payment_method
                        if hasattr(receivable, "payment_method")
                        else None
                    ),
                )

            # Payment due
            if receivable.status == ReceivableStatus.OVERDUE:
                profile.add_timeline_event(
                    event_type=MemberEventType.FINANCIAL,
                    timestamp=receivable.due_date,
                    description=f"Payment overdue - {receivable.description}",
                    related_id=receivable.id,
                    amount=receivable.amount,
                    transaction_type="overdue",
                    status="overdue",
                )

        # Sort all events by timestamp
        profile.timeline.sort(key=lambda x: x.timestamp)

    def _process_members_files(
        self, results: List[Any], member_ids: List[int], members_files: MembersFiles
    ) -> MembersFiles:
        """Process async results into MembersFiles object."""
        try:
            # Results come in groups of 5 per member (member, contracts, entries, receivables, sessions)
            results_per_member = 5
            for i, member_id in enumerate(member_ids):
                base_idx = i * results_per_member
                member = results[base_idx]

                if member:
                    profile = self._create_member_profile(member)

                    # Process contracts
                    contracts = results[base_idx + 1]
                    if contracts:
                        profile.contracts_history = contracts
                        active_contracts = [
                            c for c in contracts if c.status == MembershipStatus.ACTIVE
                        ]
                        if active_contracts:
                            profile.current_contract = active_contracts[0]
                            profile.is_active = True

                    # Process entries
                    entries = results[base_idx + 2]
                    if entries:
                        profile.entries_history = [
                            self._convert_entry(e) for e in entries
                        ]
                        profile.total_entries = len(profile.entries_history)
                        if profile.entries_history:
                            profile.last_entry = profile.entries_history[-1]

                    # Process receivables
                    receivables = results[base_idx + 3]
                    if receivables:
                        profile.receivables = [
                            self._convert_receivable(r) for r in receivables
                        ]
                        # Calculate financial summaries
                        for receivable in profile.receivables:
                            if receivable.status == ReceivableStatus.PAID:
                                profile.total_paid += receivable.amount or Decimal(
                                    "0.00"
                                )
                            elif receivable.status == ReceivableStatus.PENDING:
                                profile.pending_payments += (
                                    receivable.amount or Decimal("0.00")
                                )
                            elif receivable.status == ReceivableStatus.OVERDUE:
                                profile.overdue_payments += (
                                    receivable.amount or Decimal("0.00")
                                )

                    # Process activity sessions
                    sessions = results[base_idx + 4]
                    if sessions:
                        profile.total_classes_attended = len(sessions)
                        activity_counts: Dict[str, int] = {}
                        for session in sessions:
                            activity_name = getattr(session, "activity_name", None)
                            if activity_name:
                                activity_counts[activity_name] = (
                                    activity_counts.get(activity_name, 0) + 1
                                )
                        profile.favorite_activities = sorted(
                            activity_counts.keys(),
                            key=lambda x: activity_counts[x],
                            reverse=True,
                        )[:5]

                    # Build timeline
                    self._build_member_timeline(profile)

                    # Add profile to collection
                    members_files.add_member(profile)

        except Exception as e:
            logger.error(f"Error processing members files: {str(e)}")

        return members_files

    def _process_member_data(self, profile: MemberProfile, results: List[Any]) -> None:
        """Process member data from API results."""
        try:
            # Process receivables
            receivables = results[3] if len(results) > 3 else None
            if receivables:
                profile.receivables = [self._convert_receivable(r) for r in receivables]
                # Calculate financial summaries
                for receivable in profile.receivables:
                    if receivable.status == ReceivableStatus.PAID:
                        profile.total_paid += receivable.amount or Decimal("0.00")
                    elif receivable.status == ReceivableStatus.PENDING:
                        profile.pending_payments += receivable.amount or Decimal("0.00")
                    elif receivable.status == ReceivableStatus.OVERDUE:
                        profile.overdue_payments += receivable.amount or Decimal("0.00")

            # Build timeline after all data is processed
            self._build_member_timeline(profile)
        except Exception as e:
            logger.error(f"Error processing member data: {str(e)}")
            raise

    def _convert_entry(self, entry: Any) -> GymEntry:
        """Convert SDK entry model to our GymEntry model."""
        try:
            entry_type = EntryType.REGULAR
            if entry.entry_type:
                if entry.entry_type.lower() == "guest":
                    entry_type = EntryType.GUEST
                elif entry.entry_type.lower() == "trial":
                    entry_type = EntryType.TRIAL
                elif entry.entry_type.lower() == "event":
                    entry_type = EntryType.EVENT

            return GymEntry(
                idEntry=entry.id or 0,
                idMember=entry.id_member,
                idProspect=entry.id_prospect,
                registerDate=entry.date or datetime.now(),
                entryType=entry_type,
                status=EntryStatus.VALID,  # Default to valid since API doesn't provide status
                idBranch=entry.id_branch,
                idActivity=None,  # API doesn't provide activity info
                idMembership=None,  # API doesn't provide membership info
                deviceId=entry.device,
                notes=entry.block_reason,
            )
        except Exception as e:
            logger.error(f"Error converting entry: {str(e)}")
            return GymEntry(
                idEntry=0,
                idMember=None,
                idProspect=None,
                registerDate=datetime.now(),
                entryType=EntryType.REGULAR,
                status=EntryStatus.INVALID,
                idBranch=None,
                idActivity=None,
                idMembership=None,
                deviceId=None,
                notes=None,
            )

    def _aggregate_operating_data(
        self,
        results: List[Any],
        from_date: Optional[datetime],
        to_date: Optional[datetime],
    ) -> GymOperatingData:
        """Aggregate async results into a single GymOperatingData object."""
        operating_data = GymOperatingData(data_from=from_date, data_to=to_date)

        try:
            # Unpack results in the same order they were requested
            (
                active_members,
                contracts,
                prospects,
                non_renewed,
                receivables,
                entries,
            ) = results

            if active_members:
                operating_data.active_members = [m.to_dict() for m in active_members]

            if contracts:
                operating_data.active_contracts = contracts

            if prospects:
                operating_data.prospects = [p.to_dict() for p in prospects]

            if non_renewed:
                operating_data.non_renewed_members = [m.to_dict() for m in non_renewed]

            if receivables:
                operating_data.receivables = [
                    self._convert_receivable(r) for r in receivables
                ]
                operating_data.overdue_members = self._group_overdue_receivables(
                    [
                        self._convert_receivable(r)
                        for r in receivables
                        if r.status == ReceivableStatus.OVERDUE
                    ]
                )

            if entries:
                operating_data.recent_entries = [
                    self._convert_entry(e) for e in entries
                ]

            # Calculate metrics
            mrr = Decimal("0.00")
            if contracts:
                contract_mrr = sum(
                    (
                        Decimal(str(contract.plan.price))
                        if hasattr(contract.plan, "price")
                        else Decimal("0.00")
                    )
                    for contract in contracts
                    if contract.plan
                )
                mrr = Decimal(str(contract_mrr))

            total_active = len(active_members) if active_members else 0
            total_churned = len(non_renewed) if non_renewed else 0
            churn_rate = Decimal("0.00")
            if total_active > 0:
                churn_rate = Decimal(str(total_churned / total_active * 100))

            operating_data.mrr = mrr
            operating_data.churn_rate = churn_rate
            operating_data.total_active_members = total_active
            operating_data.total_churned_members = total_churned

        except Exception as e:
            logger.error(f"Error aggregating operating data: {str(e)}")

        return operating_data
>>>>>>> fb1c98ce
<|MERGE_RESOLUTION|>--- conflicted
+++ resolved
@@ -2,74 +2,12 @@
 
 from __future__ import absolute_import
 
-<<<<<<< HEAD
 from datetime import datetime, timedelta
 from decimal import Decimal
 from multiprocessing.pool import Pool
-from typing import Any, Dict, List, Optional, TypeVar
+from typing import Any, Dict, List, Optional
 
 from loguru import logger
-=======
-from datetime import datetime, time, timedelta
-from decimal import Decimal
-from logging import getLogger
-from multiprocessing.pool import AsyncResult, Pool
-from typing import (
-    Any,
-    Dict,
-    Generic,
-    List,
-    Literal,
-    Optional,
-    TypeVar,
-    Union,
-    cast,
-    overload,
-)
-
-from ..api.activities_api import ActivitiesApi
->>>>>>> fb1c98ce
-
-# API clients
-from ..api.configuration_api import ConfigurationApi
-from ..api.employees_api import EmployeesApi
-from ..api.entries_api import EntriesApi
-from ..api.managment_api import ManagementApi
-from ..api.member_membership_api import MemberMembershipApi
-from ..api.members_api import MembersApi
-from ..api.membership_api import MembershipApi
-from ..api.prospects_api import ProspectsApi
-from ..api.receivables_api import ReceivablesApi
-from ..api.sales_api import SalesApi
-from ..api.service_api import ServiceApi
-from ..api.workout_api import WorkoutApi
-from ..core.api_client import ApiClient
-from ..core.configuration import Configuration
-<<<<<<< HEAD
-from ..models.receivables_api_view_model import ReceivablesApiViewModel
-from ..services.data_fetchers.activity_data_fetcher import ActivityDataFetcher
-from ..services.data_fetchers.configuration_data_fetcher import ConfigurationDataFetcher
-from ..services.data_fetchers.entries_data_fetcher import EntriesDataFetcher
-
-# Import data fetchers
-from ..services.data_fetchers.member_data_fetcher import MemberDataFetcher
-from ..services.data_fetchers.membership_data_fetcher import MembershipDataFetcher
-from ..services.data_fetchers.prospects_data_fetcher import ProspectsDataFetcher
-from ..services.data_fetchers.receivables_data_fetcher import ReceivablesDataFetcher
-from ..services.data_fetchers.service_data_fetcher import ServiceDataFetcher
-from ..services.data_fetchers.sales_data_fetcher import SalesDataFetcher
-from ..services.gym_knowledge_base.gym_kb_data_fetcher import GymKnowledgeBaseService
-
-# Models from gym_model
-try:
-    from ..models.gym_model import (
-        # Core models
-        GymKnowledgeBase,
-        OverdueMember,
-    )
-except ImportError as e:
-    logger.error(f"Error importing gym_model: {str(e)}")
-    raise
 
 # API clients
 from ..api.activities_api import ActivitiesApi
@@ -86,91 +24,34 @@
 from ..api.service_api import ServiceApi
 from ..api.webhook_api import WebhookApi
 from ..api.workout_api import WorkoutApi
-=======
-from ..exceptions.api_exceptions import ApiException
-from ..models.card_data_view_model import CardDataViewModel
-from ..models.e_forma_pagamento_totem import EFormaPagamentoTotem
+
+from ..core.api_client import ApiClient
+from ..core.configuration import Configuration
+from ..models.receivables_api_view_model import ReceivablesApiViewModel
+from ..services.data_fetchers.activity_data_fetcher import ActivityDataFetcher
+from ..services.data_fetchers.configuration_data_fetcher import ConfigurationDataFetcher
+from ..services.data_fetchers.entries_data_fetcher import EntriesDataFetcher
+
+# Import data fetchers
+from ..services.data_fetchers.member_data_fetcher import MemberDataFetcher
+from ..services.data_fetchers.membership_data_fetcher import MembershipDataFetcher
+from ..services.data_fetchers.prospects_data_fetcher import ProspectsDataFetcher
+from ..services.data_fetchers.receivables_data_fetcher import ReceivablesDataFetcher
+from ..services.data_fetchers.service_data_fetcher import ServiceDataFetcher
+from ..services.data_fetchers.sales_data_fetcher import SalesDataFetcher
+from ..services.gym_knowledge_base.gym_kb_data_fetcher import GymKnowledgeBaseService
 
 # Models from gym_model
-from ..models.gym_model import (  # Core models; Configuration models; Status enums; Receivables models; Sales models
-    Activity,
-    ActivityStatus,
-    Address,
-    BranchConfig,
-    BusinessHours,
-    EntryStatus,
-    EntryType,
-    GatewayConfig,
-    GymEntry,
-    GymKnowledgeBase,
-    GymOperatingData,
-    GymPlan,
-    MemberEventType,
-    MemberProfile,
-    MembersFiles,
-    MembershipCategory,
-    MembershipContract,
-    MembershipService,
-    MembershipStatus,
-    NewSale,
-    OccupationArea,
-    OverdueMember,
-    PaymentMethod,
-    PaymentPolicy,
-    Receivable,
-    ReceivableStatus,
-    Sale,
-)
-from ..models.new_sale_view_model import NewSaleViewModel
-from ..models.sales_item_view_model import SalesItemViewModel
-
-# External API view models
-from ..models.sales_view_model import SalesViewModel
-
-T = TypeVar("T")
-
-logger = getLogger(__name__)
->>>>>>> fb1c98ce
-
-
-<<<<<<< HEAD
-=======
-class TypedAsyncResult(AsyncResult, Generic[T]):
-    """Type-safe wrapper for AsyncResult."""
-
-    def get(self) -> T:
-        return super().get()
-
-
-def create_async_result(
-    pool: Pool, callback: Any, error_callback: Any
-) -> TypedAsyncResult[Any]:
-    """Create a typed AsyncResult."""
-    return cast(
-        TypedAsyncResult[Any],
-        AsyncResult(pool=pool, callback=callback, error_callback=error_callback),
-    )
-
-
-def _convert_category(category_data: Dict[str, Any]) -> Optional[MembershipCategory]:
-    """Convert category data to MembershipCategory model."""
-    try:
-        return MembershipCategory(
-            id=category_data.get("id", 0),
-            name=category_data.get("name", "Standard"),
-            description=category_data.get("description"),
-            isActive=category_data.get("is_active", True),
-            features=category_data.get("features", []),
-            restrictions=category_data.get("restrictions"),
-        )
-    except Exception as e:
-        print(f"Error converting category: {str(e)}")
-        return None
-
-
->>>>>>> fb1c98ce
+try:
+    from ..models.gym_model import OverdueMember
+except ImportError as e:
+    logger.error(f"Error importing gym_model: {str(e)}")
+    raise
+
+
 class GymApi:
     """Gym API client for EVO API."""
+
     _pool: Pool
     branch_ids: List[int]
 
@@ -178,10 +59,10 @@
         self,
         api_client: Optional[ApiClient] = None,
         branch_api_clients: Optional[Dict[str, ApiClient]] = None,
-        branch_credentials: Optional[List[Dict[str, str]]] = None
+        branch_credentials: Optional[List[Dict[str, str]]] = None,
     ):
         """Initialize the gym API.
-        
+
         Args:
             api_client: The default API client
             branch_api_clients: Optional dictionary mapping branch IDs to their API clients
@@ -192,10 +73,10 @@
             branch_api_clients = {}
             for cred in branch_credentials:
                 config = Configuration()
-                config.username = cred['username']
-                config.password = cred['password']
-                branch_api_clients[cred['branch_id']] = ApiClient(configuration=config)
-            
+                config.username = cred["username"]
+                config.password = cred["password"]
+                branch_api_clients[cred["branch_id"]] = ApiClient(configuration=config)
+
             # Use first branch client as default if none provided
             if api_client is None and branch_api_clients:
                 api_client = next(iter(branch_api_clients.values()))
@@ -207,10 +88,14 @@
         self.api_client = api_client
         self.branch_api_clients = branch_api_clients or {}
         self._pool = Pool(processes=1)  # Single process pool for async operations
-        
+
         # Store branch IDs as integers
-        self.branch_ids = [int(bid) for bid in self.branch_api_clients.keys()] if branch_api_clients else []
-        
+        self.branch_ids = (
+            [int(bid) for bid in self.branch_api_clients.keys()]
+            if branch_api_clients
+            else []
+        )
+
         # Initialize API instances with branch awareness
         self.configuration_api = ConfigurationApi(api_client=api_client)
         self.activities_api = ActivitiesApi(api_client=api_client)
@@ -226,50 +111,43 @@
         self.members_api = MembersApi(api_client=api_client)
         self.prospects_api = ProspectsApi(api_client=api_client)
         self.webhook_api = WebhookApi(api_client=api_client)
-        
+
         # Initialize data fetchers with branch awareness
         self.configuration_data_fetcher = ConfigurationDataFetcher(
             configuration_api=self.configuration_api,
-            branch_api_clients=self.branch_api_clients
+            branch_api_clients=self.branch_api_clients,
         )
         self.member_data_fetcher = MemberDataFetcher(
-            members_api=self.members_api,
-            branch_api_clients=self.branch_api_clients
+            members_api=self.members_api, branch_api_clients=self.branch_api_clients
         )
         self.receivables_data_fetcher = ReceivablesDataFetcher(
             receivables_api=self.receivables_api,
-            branch_api_clients=self.branch_api_clients
+            branch_api_clients=self.branch_api_clients,
         )
         self.entries_data_fetcher = EntriesDataFetcher(
-            self.entries_api, 
-            self.branch_api_clients
+            self.entries_api, self.branch_api_clients
         )
         self.prospects_data_fetcher = ProspectsDataFetcher(
-            self.prospects_api, 
-            self.branch_api_clients
+            self.prospects_api, self.branch_api_clients
         )
         self.activity_data_fetcher = ActivityDataFetcher(
-            self.activities_api, 
-            self.branch_api_clients
+            self.activities_api, self.branch_api_clients
         )
         self.service_data_fetcher = ServiceDataFetcher(
-            self.service_api, 
-            self.branch_api_clients
+            self.service_api, self.branch_api_clients
         )
         self.membership_data_fetcher = MembershipDataFetcher(
-            self.membership_api, 
-            self.branch_api_clients
+            self.membership_api, self.branch_api_clients
         )
         self.sales_data_fetcher = SalesDataFetcher(
-            self.sales_api, 
-            self.branch_api_clients
+            self.sales_api, self.branch_api_clients
         )
         self.knowledge_base_fetcher = GymKnowledgeBaseService(
             configuration_fetcher=self.configuration_data_fetcher,
             activity_fetcher=self.activity_data_fetcher,
             service_fetcher=self.service_data_fetcher,
             membership_fetcher=self.membership_data_fetcher,
-            branch_api_clients=self.branch_api_clients
+            branch_api_clients=self.branch_api_clients,
         )
 
     def __del__(self):
@@ -278,774 +156,18 @@
             self._pool.close()
             self._pool.join()
 
-<<<<<<< HEAD
-=======
-    def _convert_receivable(self, receivable: Any) -> Receivable:
-        """Convert API receivable model to internal model."""
-        return Receivable(
-            id=receivable.idReceivable,
-            description=receivable.description,
-            amount=(
-                Decimal(str(receivable.ammount))
-                if receivable.ammount is not None
-                else Decimal("0.00")
-            ),
-            amount_paid=(
-                Decimal(str(receivable.ammountPaid))
-                if receivable.ammountPaid is not None
-                else Decimal("0.00")
-            ),
-            due_date=receivable.dueDate,
-            receiving_date=receivable.receivingDate,
-            status=(
-                ReceivableStatus(receivable.status.value)
-                if receivable.status
-                else ReceivableStatus.PENDING
-            ),
-            member_id=receivable.idMemberPayer,
-            member_name=receivable.payerName,
-            branch_id=receivable.idBranchMember,
-            current_installment=receivable.currentInstallment,
-            total_installments=receivable.totalInstallments,
-        )
-
-    @overload
-    def get_contracts(
-        self,
-        member_id: Optional[int] = None,
-        branch_id: Optional[int] = None,
-        active_only: bool = True,
-        async_req: Literal[False] = False,
-    ) -> List[MembershipContract]:
-        ...
-
-    @overload
-    def get_contracts(
-        self,
-        member_id: Optional[int] = None,
-        branch_id: Optional[int] = None,
-        active_only: bool = True,
-        async_req: Literal[True] = True,
-    ) -> TypedAsyncResult[List[MembershipContract]]:
-        ...
-
-    def get_contracts(
-        self,
-        member_id: Optional[int] = None,
-        branch_id: Optional[int] = None,
-        active_only: bool = True,
-        async_req: bool = False,
-    ) -> Union[List[MembershipContract], TypedAsyncResult[List[MembershipContract]]]:
-        """Get membership contracts."""
-        try:
-            # Get memberships from API
-            memberships = self.membership_api.get_memberships(
-                id_membership=member_id,
-                id_branch=branch_id,
-                active=active_only,
-                take=50,  # Maximum allowed
-                skip=0,
-                async_req=True if async_req else False,  # type: ignore
-            )
-
-            # Handle async result
-            if isinstance(memberships, AsyncResult):
-                memberships = memberships.get()
-
-            # Convert to contracts
-            contracts = []
-            for membership in memberships:
-                plan = GymPlan(
-                    nameMembership=membership.name_membership or "",
-                    value=(
-                        Decimal(str(membership.value_next_month))
-                        if membership.value_next_month is not None
-                        else Decimal("0.00")
-                    ),
-                    description=membership.description or "",
-                    features=membership.differentials or [],
-                    duration=membership.duration or 12,
-                    payment_methods=[PaymentMethod.CREDIT_CARD],
-                    accessBranches=membership.access_branches or False,
-                    maxAmountInstallments=membership.max_amount_installments or 1,
-                    isActive=not membership.inactive,
-                    enrollment_fee=None,
-                    annual_fee=None,
-                    cancellation_notice_days=30,
-                    category=None,
-                    available_services=[],
-                )
-
-                category = MembershipCategory(
-                    id=membership.id_category_membership,
-                    name="",  # Not available in API response
-                    description="",  # Not available in API response
-                    isActive=True,  # Default value
-                    features=[],  # Not available in API response
-                    restrictions=None,  # Not available in API response
-                )
-
-                contract = MembershipContract(
-                    idMemberMembership=membership.id_member_membership,
-                    idMember=membership.id_member,
-                    plan=plan,
-                    category=category,
-                    status=MembershipStatus.ACTIVE,  # Default value since we're filtering for active
-                    startDate=datetime.now(),  # Default value
-                    endDate=None,  # Not available in API response
-                    lastRenewalDate=None,  # Not available in API response
-                    nextRenewalDate=None,  # Not available in API response
-                    paymentDay=1,  # Default value
-                    totalValue=(
-                        Decimal(str(membership.value_next_month))
-                        if membership.value_next_month is not None
-                        else Decimal("0.00")
-                    ),
-                    idBranch=branch_id,
-                )
-                contracts.append(contract)
-
-            return contracts
-
-        except ApiException as e:
-            logger.error(f"API error getting contracts: {str(e)}")
-            return []
-        except Exception as e:
-            logger.error(f"Error getting contracts: {str(e)}")
-            return []
-
-    def get_gym_knowledge_base(
-        self,
-        branch_id: Optional[int] = None,
-        include_activity_details: bool = False,
-        async_req: bool = False,
-    ) -> Union[GymKnowledgeBase, TypedAsyncResult[GymKnowledgeBase]]:
-        """Get complete knowledge base for a gym branch."""
-        try:
-            # Get configuration data
-            config = self.configuration_api.get_branch_config(async_req=False)
-
-            # Create base knowledge base from configuration
-            gym_kb = self._create_knowledge_base(
-                config[0] if config else None, branch_id
-            )
-
-            # If not async, populate all data
-            if not async_req:
-                gym_kb = self._populate_activities(
-                    gym_kb, branch_id, include_activity_details
-                )
-                gym_kb = self._populate_memberships(gym_kb, branch_id)
-                gym_kb = self._populate_gateway_config(gym_kb)
-                gym_kb = self._populate_occupations(gym_kb)
-                return gym_kb
-            else:
-                # Create async result that will process all data
-                async_result = create_async_result(
-                    pool=self._pool,
-                    callback=lambda x: self._create_knowledge_base(x[0], branch_id),
-                    error_callback=lambda e: logger.error(
-                        f"Error in async knowledge base creation: {str(e)}"
-                    ),
-                )
-                return async_result
-
-        except Exception as e:
-            logger.error(f"Error getting gym knowledge base: {str(e)}")
-            return self._create_empty_knowledge_base()
-
-    def _create_empty_knowledge_base(self) -> GymKnowledgeBase:
-        """Create an empty knowledge base with default values."""
-        return GymKnowledgeBase(
-            name="Unknown",
-            addresses=[],
-            businessHours=[],
-            activities=[],
-            plans=[],
-            faqs=[],
-            membershipCategories=[],
-            availableServices=[],
-            paymentPolicy=PaymentPolicy(
-                activeMemberDiscount=30,
-                inactiveMemberDiscount=50,
-                acceptedPaymentMethods=[
-                    PaymentMethod.CREDIT_CARD,
-                    PaymentMethod.TRANSFER,
-                    PaymentMethod.PIX,
-                ],
-                pixKey=None,
-                installmentAvailable=True,
-                cancellationFeePercentage=10,
-            ),
-        )
-
-    def _create_knowledge_base(
-        self,
-        config: Any,
-        branch_id: Optional[int] = None,
-        async_req: bool = False,
-        include_activity_details: bool = False,
-    ) -> GymKnowledgeBase:
-        """Create a knowledge base from configuration data."""
-        # Handle business hours
-        business_hours = config.business_hours
-        if isinstance(business_hours, AsyncResult):
-            business_hours = business_hours.get()
-        if not isinstance(business_hours, list):
-            business_hours = []
-
-        gym_kb = GymKnowledgeBase(
-            name=config.name or "Unknown",
-            addresses=[
-                Address(
-                    street=config.address or "",
-                    number=config.number or "",
-                    neighborhood=config.neighborhood or "",
-                    city=config.city or "",
-                    state=config.state or "",
-                    postalCode=config.zip_code or "",
-                    country="Brasil",  # Default for this SDK
-                    phone=config.telephone or "",
-                )
-            ],
-            businessHours=[
-                BusinessHours(
-                    idHour=bh.id_hour or None,
-                    idBranch=bh.id_branch or None,
-                    weekDay=bh.week_day or None,
-                    hoursFrom=bh.hours_from or None,
-                    hoursTo=bh.hours_to or None,
-                    flDeleted=bh.fl_deleted or None,
-                    idTmp=bh.id_tmp or None,
-                    creationDate=bh.creation_date or None,
-                    idEmployeeCreation=bh.id_employee_creation or None,
-                    weekday_start=time(6, 0),
-                    weekday_end=time(23, 0),
-                    weekend_start=time(9, 0),
-                    weekend_end=time(15, 0),
-                )
-                for bh in business_hours
-            ],
-            activities=[],  # Will be populated later
-            plans=[],  # Will be populated later
-            faqs=[],  # Will be populated later
-            membershipCategories=[],  # Will be populated later
-            availableServices=[],  # Will be populated later
-            paymentPolicy=PaymentPolicy(
-                activeMemberDiscount=30,  # Default values since not in SDK
-                inactiveMemberDiscount=50,
-                acceptedPaymentMethods=[
-                    PaymentMethod.CREDIT_CARD,
-                    PaymentMethod.PIX,
-                    PaymentMethod.TRANSFER,
-                ],
-                pixKey=None,
-                installmentAvailable=True,
-                cancellationFeePercentage=10,
-            ),
-            branchConfig=BranchConfig(
-                idBranch=config.id_branch or 0,
-                name=config.name or "",
-                tradingName=config.internal_name or "",
-                document=config.cnpj or "",
-                phone=config.telephone or "",
-                email="",  # Not available in SDK
-                address=Address(
-                    street=config.address or "",
-                    number=config.number or "",
-                    neighborhood=config.neighborhood or "",
-                    city=config.city or "",
-                    state=config.state or "",
-                    postalCode=config.zip_code or "",
-                    country="Brasil",
-                    phone=config.telephone or "",
-                ),
-                businessHours=[
-                    BusinessHours(
-                        idHour=bh.id_hour or None,
-                        idBranch=bh.id_branch or None,
-                        weekDay=bh.week_day or None,
-                        hoursFrom=bh.hours_from or None,
-                        hoursTo=bh.hours_to or None,
-                        flDeleted=bh.fl_deleted or None,
-                        idTmp=bh.id_tmp or None,
-                        creationDate=bh.creation_date or None,
-                        idEmployeeCreation=bh.id_employee_creation or None,
-                        weekday_start=time(6, 0),
-                        weekday_end=time(23, 0),
-                        weekend_start=time(9, 0),
-                        weekend_end=time(15, 0),
-                    )
-                    for bh in business_hours
-                ],
-                gatewayConfig=None,  # Will be populated later
-                occupations=[],  # Will be populated later
-                translations={},  # Default empty translations
-            ),
-        )
-
-        # Populate additional data if not async
-        if not async_req:
-            gym_kb = self._populate_activities(
-                gym_kb, branch_id, include_activity_details
-            )
-            gym_kb = self._populate_memberships(gym_kb, branch_id)
-            gym_kb = self._populate_gateway_config(gym_kb)
-            gym_kb = self._populate_occupations(gym_kb)
-
-        return gym_kb
-
-    def _populate_activities(
-        self,
-        gym_kb: GymKnowledgeBase,
-        branch_id: Optional[int] = None,
-        include_details: bool = False,
-    ) -> GymKnowledgeBase:
-        """Populate activities in the knowledge base."""
-        try:
-            # Get activities and employees
-            activities = self.activities_api.get_activities(
-                branch_id=branch_id, async_req=False
-            )
-            employees = self.employees_api.get_employees(
-                employee_id=None,
-                name=None,
-                email=None,
-                take=None,
-                skip=None,
-                async_req=False,
-            )
-
-            # Get activity schedules if needed
-            activity_schedules = {}
-            if include_details:
-                for act in activities:
-                    try:
-                        # Get basic schedule first
-                        schedules = self.activities_api.get_schedule(
-                            member_id=None,
-                            date=datetime.now(),
-                            branch_id=branch_id,
-                            activity_ids=(
-                                [act.id_activity]
-                                if act.id_activity is not None
-                                else None
-                            ),
-                            audience_ids=None,
-                            take=None,
-                            only_availables=False,
-                            show_full_week=False,
-                            branch_token=None,
-                            async_req=False,
-                        )
-
-                        if schedules:
-                            # Convert list of schedules to dictionary by weekday
-                            schedule_dict = {}
-                            for schedule in schedules:
-                                try:
-                                    config_id = getattr(
-                                        schedule, "idConfiguration", None
-                                    )
-                                    activity_date = (
-                                        getattr(schedule, "date", None)
-                                        or datetime.now()
-                                    )
-                                    session_id = getattr(
-                                        schedule, "idActivitySession", None
-                                    )
-
-                                    if session_id:
-                                        # If we have a session ID, use that
-                                        detail = (
-                                            self.activities_api.get_schedule_detail(
-                                                config_id=None,
-                                                activity_date=None,
-                                                session_id=session_id,
-                                                async_req=False,
-                                            )
-                                        )
-                                    elif config_id:
-                                        # Otherwise use config_id and activity_date
-                                        detail = (
-                                            self.activities_api.get_schedule_detail(
-                                                config_id=config_id,
-                                                activity_date=activity_date,
-                                                session_id=None,
-                                                async_req=False,
-                                            )
-                                        )
-                                    else:
-                                        # Skip if we don't have either required combination
-                                        continue
-
-                                    if detail and detail.week_day is not None:
-                                        weekday = str(detail.week_day)
-                                        if weekday not in schedule_dict:
-                                            schedule_dict[weekday] = []
-                                        if detail.date:
-                                            schedule_dict[weekday].append(
-                                                detail.date.time()
-                                            )
-                                except Exception as e:
-                                    logger.warning(
-                                        f"Error getting schedule detail: {str(e)}"
-                                    )
-                                    continue
-
-                        activity_schedules[act.id_activity] = schedule_dict
-                    except Exception as e:
-                        logger.warning(
-                            f"Error getting schedule for activity {act.id_activity}: {str(e)}"
-                        )
-                        continue
-
-            # Create activities with enhanced information
-            gym_kb.activities = [
-                Activity(
-                    id=act.id_activity or 0,
-                    name=act.name or "",
-                    description=act.description or "",
-                    maxCapacity=act.total_records or 0,
-                    requiresReservation=True,  # Default to requiring reservation
-                    durationMinutes=60,  # Default duration since not in API model
-                    instructor=next(
-                        (
-                            emp.name
-                            for emp in employees
-                            if emp.id_employee == act.id_activity
-                        ),
-                        None,
-                    ),
-                    schedule=activity_schedules.get(
-                        act.id_activity, {}
-                    ),  # Use converted dictionary
-                    status=ActivityStatus.AVAILABLE,  # Default to available
-                    photo=act.photo,  # Add photo if available
-                    color=act.color,  # Add color if available
-                    activityGroup=act.activity_group,  # Add group if available
-                    showOnMobile=act.show_on_mobile,  # Add mobile visibility
-                    showOnWebsite=act.show_on_website,  # Add website visibility
-                    audience=[  # Add audience information
-                        str(audience.nome)  # Convert to string to handle None values
-                        for audience in (act.audience or [])
-                        if hasattr(audience, "nome") and audience.nome is not None
-                    ],
-                    instructorPhoto=next(
-                        (
-                            emp.photo_url
-                            for emp in employees
-                            if emp.id_employee == act.id_activity
-                        ),
-                        None,
-                    ),
-                    area=getattr(act, "area", None),
-                    branchName=next(
-                        (
-                            emp.name
-                            for emp in employees
-                            if emp.id_employee == act.id_activity
-                        ),
-                        None,
-                    ),
-                    allowChoosingSpot=getattr(act, "allow_choosing_spot", False),
-                    spots=getattr(act, "spots", None),
-                    sessionDetails=[],  # Skip session details for now to avoid status conversion issues
-                )
-                for act in activities
-            ]
-
-            return gym_kb
-        except Exception as e:
-            logger.error(f"Error populating activities: {str(e)}")
-            return gym_kb
-
-    def _populate_memberships(
-        self,
-        gym_kb: GymKnowledgeBase,
-        branch_id: Optional[int] = None,
-        async_req: bool = False,
-    ) -> GymKnowledgeBase:
-        """Populate membership plans and categories."""
-        try:
-            # Fetch memberships, categories, and services
-            memberships_result = self.membership_api.get_memberships(
-                branch_id=branch_id,
-                active=True,  # Only get active memberships
-                async_req=True if async_req else False,  # type: ignore
-            )
-            categories_result = self.membership_api.get_categories(
-                async_req=True if async_req else False  # type: ignore
-            )
-            services_result = self.service_api.get_services(
-                branch_id=branch_id,
-                async_req=True if async_req else False,  # type: ignore
-            )
-
-            # Handle async results
-            memberships = (
-                memberships_result.get()
-                if isinstance(memberships_result, AsyncResult)
-                else memberships_result
-            )
-            categories = (
-                categories_result.get()
-                if isinstance(categories_result, AsyncResult)
-                else categories_result
-            )
-            services = (
-                services_result.get()
-                if isinstance(services_result, AsyncResult)
-                else services_result
-            )
-
-            if (
-                not isinstance(memberships, list)
-                or not isinstance(categories, list)
-                or not isinstance(services, list)
-            ):
-                logger.warning(
-                    "Invalid response type for memberships, categories, or services"
-                )
-                return gym_kb
-
-            # First populate categories with default values for missing fields
-            gym_kb.membership_categories = [
-                MembershipCategory(
-                    id=cat.id_category_membership,
-                    name=cat.name or "",
-                    description="",  # Default empty description
-                    isActive=True,  # Default to active
-                    features=[],  # Default empty features
-                    restrictions=None,  # Default no restrictions
-                )
-                for cat in categories
-            ]
-
-            # Create a mapping of category names to categories for easy lookup
-            category_map = {
-                cat.name.lower(): cat for cat in gym_kb.membership_categories
-            }
-
-            # Then populate plans with their categories
-            gym_kb.plans = [
-                GymPlan(
-                    nameMembership=plan.name_membership or "",
-                    value=Decimal(str(plan.value or 0)),
-                    description=plan.description or "",
-                    features=[d.title for d in (plan.differentials or []) if d.title],
-                    duration=plan.duration or 1,
-                    enrollment_fee=None,
-                    annual_fee=None,
-                    cancellation_notice_days=plan.min_period_stay_membership or 30,
-                    payment_methods=[PaymentMethod.CREDIT_CARD],
-                    accessBranches=bool(plan.access_branches),
-                    category=(
-                        category_map.get((plan.membership_type or "").lower())
-                        if plan.membership_type
-                        else MembershipCategory(
-                            id=0,
-                            name="Standard",
-                            description="",
-                            isActive=True,
-                            features=[],
-                            restrictions=None,
-                        )
-                    ),
-                    available_services=[],
-                    maxAmountInstallments=plan.max_amount_installments or 1,
-                    isActive=not plan.inactive,
-                )
-                for plan in memberships
-            ]
-
-            # Finally, populate available services
-            gym_kb.available_services = [
-                MembershipService(
-                    id=service.id_service or 0,
-                    name=service.name_service or "",
-                    description=service.online_sales_observations or "",
-                    price=Decimal(str(service.value or 0)),
-                    isRecurring=False,  # Not available in API model
-                    durationDays=30,  # Default value
-                )
-                for service in services
-            ]
-
-            return gym_kb
-        except Exception as e:
-            logger.exception(f"Error populating memberships: {str(e)}")
-            return gym_kb
-
-    def _populate_gateway_config(self, gym_kb: GymKnowledgeBase) -> GymKnowledgeBase:
-        """Populate gateway configuration in the knowledge base."""
-        try:
-            gateway_result = self.configuration_api.get_gateway_config()
-            gateway_config = (
-                gateway_result.get()
-                if isinstance(gateway_result, AsyncResult)
-                else gateway_result
-            )
-
-            if gateway_config and gym_kb.branch_config:
-                flags = []  # Card flags will be populated from a different endpoint
-                try:
-                    # Convert tipo_gateway enum to string
-                    gateway_type = (
-                        str(gateway_config.tipo_gateway.value)
-                        if gateway_config.tipo_gateway
-                        else "0"
-                    )
-
-                    # Update branch config with gateway info
-                    gym_kb.branch_config.gateway_config = GatewayConfig(
-                        id=1,  # Default ID since not in API model
-                        name="Payment Gateway",  # Default name
-                        type=gateway_type,
-                        merchantId="",  # Not available in API model
-                        merchantKey="",  # Not available in API model
-                        isActive=True,  # Default to active
-                        acceptedFlags=flags,
-                    )
-                except Exception as e:
-                    print(f"Error populating gateway config: {str(e)}")
-            return gym_kb
-        except Exception as e:
-            print(f"Error fetching gateway config: {str(e)}")
-            return gym_kb
-
-    def _populate_occupations(self, gym_kb: GymKnowledgeBase) -> GymKnowledgeBase:
-        """Populate occupation areas in the knowledge base."""
-        try:
-            occupations_result = self.configuration_api.get_occupations()
-            occupation_areas = (
-                occupations_result.get()
-                if isinstance(occupations_result, AsyncResult)
-                else occupations_result
-            )
-
-            if not isinstance(occupation_areas, list):
-                return gym_kb
-
-            if gym_kb.branch_config:
-                gym_kb.branch_config.occupations = [
-                    OccupationArea(
-                        id=occ.id_branch or 0,
-                        name=occ.name or "Unknown",  # Convert None to default string
-                        description=f"Max Occupation: {occ.max_occupation or 0}, Current: {occ.occupation or 0}",
-                        isActive=True,  # Not available in SDK model
-                    )
-                    for occ in occupation_areas
-                    if hasattr(occ, "id_branch")
-                    and hasattr(occ, "name")  # Only include if required fields exist
-                ]
-        except Exception as e:
-            print(f"Error populating occupations: {str(e)}")
-        return gym_kb
-
-    def get_receivables(
-        self,
-        member_id: Optional[int] = None,
-        branch_id: Optional[int] = None,
-        start_date: Optional[datetime] = None,
-        end_date: Optional[datetime] = None,
-        status: Optional[ReceivableStatus] = None,
-        async_req: bool = False,
-    ) -> Union[List[Receivable], TypedAsyncResult[List[Receivable]]]:
-        """
-        Get receivables filtered by member, branch, date range, and status.
-
-        Args:
-            member_id: Optional ID of a specific member
-            branch_id: Optional ID of a specific branch
-            start_date: Optional start date for filtering receivables
-            end_date: Optional end date for filtering receivables
-            status: Optional status to filter by
-            async_req: If True, returns AsyncResult
-
-        Returns:
-            List[Receivable]: List of receivables matching the filters
-        """
-        try:
-            # Convert status to SDK format
-            account_status = None
-            if status:
-                if status == ReceivableStatus.PAID:
-                    account_status = "1"
-                elif status == ReceivableStatus.OVERDUE:
-                    account_status = "2"
-                elif status == ReceivableStatus.CANCELLED:
-                    account_status = "3"
-
-            receivables_result = self.receivables_api.get_receivables(
-                memberId=member_id,
-                due_date_start=start_date,
-                due_date_end=end_date,
-                account_status=account_status,
-                async_req=True if async_req else False,  # type: ignore
-            )
-
-            if isinstance(receivables_result, AsyncResult):
-
-                def convert_result(result: Any) -> List[Receivable]:
-                    if isinstance(result, list):
-                        return [self._convert_receivable(r) for r in result]
-                    return []
-
-                async_result = create_async_result(
-                    pool=self._pool,
-                    callback=convert_result,
-                    error_callback=lambda e: [],
-                )
-                return cast(TypedAsyncResult[List[Receivable]], async_result)
-
-            # Handle SDK response
-            if receivables_result is None:
-                return []
-
-            if not isinstance(receivables_result, list):
-                try:
-                    # Try to convert to list if it's an iterable
-                    receivables_list = list(receivables_result)
-                except (TypeError, ValueError):
-                    return []
-            else:
-                receivables_list = receivables_result
-
-            return [self._convert_receivable(r) for r in receivables_list]
-
-        except Exception as e:
-            print(f"Error fetching receivables: {str(e)}")
-            return []
-
->>>>>>> fb1c98ce
     def get_overdue_members(
-        self,
-        min_days_overdue: int = 1,
-<<<<<<< HEAD
-        branch_ids: Optional[List[int]] = None
+        self, min_days_overdue: int = 1, branch_ids: Optional[List[int]] = None
     ) -> List[OverdueMember]:
         """Get members with overdue payments.
 
         Args:
             min_days_overdue: Minimum days overdue (default: 1)
             branch_ids: Optional list of branch IDs to filter by
-=======
-        async_req: bool = False,
-    ) -> Union[List[OverdueMember], TypedAsyncResult[List[OverdueMember]]]:
-        """
-        Get members with overdue payments.
-
-        Args:
-            branch_id: Optional ID of a specific branch
-            min_days_overdue: Minimum number of days overdue (default: 1)
-            async_req: If True, returns AsyncResult
->>>>>>> fb1c98ce
 
         Returns:
             List of overdue members
         """
-<<<<<<< HEAD
         # Calculate the date range for overdue receivables
         current_date = datetime.now()
         from_date = current_date - timedelta(days=min_days_overdue)
@@ -1080,887 +202,49 @@
         # Group the receivables by member
         return self._group_overdue_receivables(receivables)
 
-    def _group_overdue_receivables(self, receivables: List[ReceivablesApiViewModel]) -> List[OverdueMember]:
+    def _group_overdue_receivables(
+        self, receivables: List[ReceivablesApiViewModel]
+    ) -> List[OverdueMember]:
         """Group overdue receivables by member and branch."""
         member_map: Dict[tuple[int, Optional[int]], OverdueMember] = {}
-        
+
         # Keep track of processed receivable IDs to avoid duplicates
         processed_receivables = set()
-        
+
         for receivable in receivables:
             # Skip if we've already processed this receivable
             if receivable.id_receivable in processed_receivables:
                 continue
-                
+
             if not receivable.id_member_payer:
-                logger.warning(f"Receivable {receivable.id_receivable} has no member payer")
+                logger.warning(
+                    f"Receivable {receivable.id_receivable} has no member payer"
+                )
                 continue
-                
+
             key = (receivable.id_member_payer, receivable.id_branch_member)
             processed_receivables.add(receivable.id_receivable)
-            
+
             if key not in member_map:
                 member_map[key] = OverdueMember(
                     id=receivable.id_receivable or 0,
-                    name=receivable.payer_name or "Unknown", 
+                    name=receivable.payer_name or "Unknown",
                     member_id=receivable.id_member_payer,
-                    total_overdue=Decimal('0.00'),
+                    total_overdue=Decimal("0.00"),
                     overdue_since=receivable.due_date or datetime.now(),
                     overdue_receivables=[],
                     branch_id=receivable.id_branch_member,
-                    last_payment_date=None
+                    last_payment_date=None,
                 )
-            
+
             member = member_map[key]
             amount = Decimal(str(receivable.ammount or 0))
             amount_paid = Decimal(str(receivable.ammount_paid or 0))
             member.total_overdue += amount - amount_paid
             member.overdue_receivables.append(receivable)
-            
+
             # Update overdue_since if this receivable is older
             if receivable.due_date and receivable.due_date < member.overdue_since:
                 member.overdue_since = receivable.due_date
 
-        return list(member_map.values())
-=======
-        try:
-            end_date = datetime.now() - timedelta(days=min_days_overdue)
-            receivables_result = self.get_receivables(
-                branch_id=branch_id,
-                end_date=end_date,
-                status=ReceivableStatus.OVERDUE,
-                async_req=async_req,
-            )
-
-            if isinstance(receivables_result, AsyncResult):
-
-                def convert_result(result: List[Receivable]) -> List[OverdueMember]:
-                    return self._group_overdue_receivables(result)
-
-                async_result = create_async_result(
-                    pool=self._pool,
-                    callback=convert_result,
-                    error_callback=lambda e: [],
-                )
-                return cast(TypedAsyncResult[List[OverdueMember]], async_result)
-
-            return self._group_overdue_receivables(receivables_result)
-
-        except Exception as e:
-            print(f"Error fetching overdue members: {str(e)}")
-            return []
-
-    def _group_overdue_receivables(
-        self, receivables: List[Receivable]
-    ) -> List[OverdueMember]:
-        """Group overdue receivables by member."""
-        member_map: Dict[int, OverdueMember] = {}
-
-        for receivable in receivables:
-            if receivable.member_id and receivable.member_id not in member_map:
-                member_map[receivable.member_id] = OverdueMember(
-                    id=receivable.member_id,
-                    name=receivable.member_name or "Unknown",
-                    member_id=receivable.member_id,
-                    total_overdue=Decimal("0.00"),
-                    overdue_since=receivable.due_date or datetime.now(),
-                    overdue_receivables=[],
-                    branch_id=receivable.branch_id,
-                    last_payment_date=None,
-                )
-
-            if receivable.member_id:
-                member = member_map[receivable.member_id]
-                member.total_overdue += receivable.amount - (
-                    receivable.amount_paid or Decimal("0.00")
-                )
-                member.overdue_receivables.append(receivable)
-
-        return list(member_map.values())
-
-    def _convert_sale(self, sale_vm: SalesViewModel) -> Sale:
-        """Convert SDK sale model to our Sale model."""
-        # Get the first sale item which contains service details
-        sale_item = (
-            sale_vm.sale_itens[0].itens[0]
-            if sale_vm.sale_itens and sale_vm.sale_itens[0].itens
-            else None
-        )
-
-        # Get payment type from sale item or default to CREDIT_CARD
-        payment_type = None
-        if sale_item and isinstance(sale_item, SalesItemViewModel):
-            payment_type = str(sale_item.type) if sale_item.type is not None else None
-
-        return Sale(
-            id=sale_vm.id_sale,
-            idBranch=sale_vm.id_branch,
-            idMember=sale_vm.id_member,
-            idService=sale_item.id_membership if sale_item else None,
-            serviceValue=(
-                Decimal(str(sale_item.service_value))
-                if sale_item and sale_item.service_value
-                else Decimal("0")
-            ),
-            payment_method=(
-                PaymentMethod(payment_type)
-                if payment_type
-                else PaymentMethod.CREDIT_CARD
-            ),
-            totalInstallments=(
-                getattr(sale_item, "installments_count", 1) if sale_item else 1
-            ),
-            createdAt=sale_vm.sale_date or datetime.now(),
-            status="active" if not sale_vm.removed else "cancelled",
-        )
-
-    def get_sale(self, sale_id: int) -> Sale:
-        """Get a sale by its ID."""
-        sale_vm = cast(
-            SalesViewModel, self.sales_api.get_sale_by_id(sale_id, async_req=False)
-        )
-        return self._convert_sale(sale_vm)
-
-    def create_sale(self, sale: NewSale) -> Sale:
-        """Create a new sale."""
-        # Convert the sale model to view model
-        sale_vm = NewSaleViewModel(
-            idBranch=sale.branch_id,
-            idMembership=sale.service_id,
-            idService=sale.service_id,
-            serviceValue=float(sale.service_value) if sale.service_value else None,
-            idMember=sale.member_id,
-            payment=EFormaPagamentoTotem(sale.payment_method.value),
-            typePayment=sale.payment_method.value,
-            totalInstallments=sale.total_installments,
-            cardData=(
-                CardDataViewModel(**sale.card_data.model_dump(by_alias=True))
-                if sale.card_data
-                else None
-            ),
-        )
-
-        # Create the sale
-        result = cast(
-            NewSaleViewModel, self.sales_api.create_sale(sale_vm, async_req=False)
-        )
-        if result and result.id_membership:
-            # After creating the sale, fetch its details using the membership ID
-            created_sale = cast(
-                SalesViewModel,
-                self.sales_api.get_sale_by_id(
-                    int(result.id_membership), async_req=False
-                ),
-            )
-            return self._convert_sale(created_sale)
-        raise ValueError("Failed to create sale: missing sale ID in response")
-
-    def get_sales(
-        self,
-        *,  # Force keyword arguments
-        id_member: Optional[int] = None,
-        date_sale_start: Optional[datetime] = None,
-        date_sale_end: Optional[datetime] = None,
-        payment_type: Optional[str] = None,
-        show_receivables: Optional[bool] = None,
-        take: Optional[int] = None,
-        skip: Optional[int] = None,
-        async_req: bool = False,
-    ) -> List[Sale]:
-        """Get sales with optional filters.
-
-        Args:
-            id_member: Filter by member ID
-            date_sale_start: Start date for filtering sales
-            date_sale_end: End date for filtering sales
-            payment_type: Filter by payment type
-            show_receivables: Whether to include receivables
-            take: Number of records to take
-            skip: Number of records to skip
-            async_req: Whether to make the request asynchronously
-        """
-        try:
-            sales_vm = cast(
-                List[SalesViewModel],
-                self.sales_api.get_sales(
-                    member_id=id_member,
-                    date_sale_start=date_sale_start,
-                    date_sale_end=date_sale_end,
-                    show_receivables=show_receivables,
-                    take=take,
-                    skip=skip,
-                    async_req=True if async_req else False,  # type: ignore
-                ),
-            )
-
-            return [
-                self._convert_sale(sale)
-                for sale in sales_vm
-                if sale
-                and sale.sale_itens
-                and sale.sale_itens[0].itens
-                and isinstance(sale.sale_itens[0].itens[0], SalesItemViewModel)
-                and sale.sale_itens[0].itens[0].service_value is not None
-            ]
-        except Exception as e:
-            print(f"Error getting sales: {str(e)}")
-            return []
-
-    @overload
-    def get_operating_data(
-        self,
-        branch_id: Optional[int] = None,
-        from_date: Optional[datetime] = None,
-        to_date: Optional[datetime] = None,
-        async_req: Literal[False] = False,
-    ) -> GymOperatingData:
-        ...
-
-    @overload
-    def get_operating_data(
-        self,
-        branch_id: Optional[int] = None,
-        from_date: Optional[datetime] = None,
-        to_date: Optional[datetime] = None,
-        async_req: Literal[True] = True,
-    ) -> TypedAsyncResult[GymOperatingData]:
-        ...
-
-    def get_operating_data(
-        self,
-        branch_id: Optional[int] = None,
-        from_date: Optional[datetime] = None,
-        to_date: Optional[datetime] = None,
-        async_req: bool = False,
-    ) -> Union[GymOperatingData, TypedAsyncResult[GymOperatingData]]:
-        """Get operating data for a gym branch."""
-        try:
-            if async_req:
-                # Start all async requests
-                active_members_result = self.management_api.get_active_clients(
-                    async_req=True
-                )
-
-                active_contracts_result = self.get_contracts(
-                    branch_id=branch_id, active_only=True, async_req=True
-                )
-
-                prospects_result = self.prospects_api.get_prospects(
-                    register_date_start=from_date,
-                    register_date_end=to_date,
-                    async_req=True,
-                )
-
-                non_renewed_result = self.management_api.get_non_renewed_clients(
-                    dt_start=from_date, dt_end=to_date, async_req=True
-                )
-
-                receivables_result = self.receivables_api.get_receivables(
-                    registration_date_start=from_date,
-                    registration_date_end=to_date,
-                    async_req=True,
-                )
-
-                entries_result = self.entries_api.get_entries(
-                    register_date_start=from_date,
-                    register_date_end=to_date,
-                    async_req=True,
-                )
-
-                # Create async result that will process all data
-                async_result = create_async_result(
-                    pool=self._pool,
-                    callback=lambda _: self._aggregate_operating_data(
-                        [
-                            active_members_result.get(),
-                            active_contracts_result.get(),
-                            prospects_result.get(),
-                            non_renewed_result.get(),
-                            receivables_result.get(),
-                            entries_result.get(),
-                        ],
-                        from_date,
-                        to_date,
-                    ),
-                    error_callback=lambda e: GymOperatingData(
-                        data_from=from_date, data_to=to_date
-                    ),
-                )
-
-                return cast(TypedAsyncResult[GymOperatingData], async_result)
-
-            # Synchronous execution
-            active_members = self.management_api.get_active_clients(async_req=False)
-
-            active_contracts = self.get_contracts(
-                branch_id=branch_id, active_only=True, async_req=False
-            )
-
-            prospects = self.prospects_api.get_prospects(
-                register_date_start=from_date,
-                register_date_end=to_date,
-                async_req=False,
-            )
-
-            non_renewed = self.management_api.get_non_renewed_clients(
-                dt_start=from_date, dt_end=to_date, async_req=False
-            )
-
-            receivables = self.receivables_api.get_receivables(
-                registration_date_start=from_date,
-                registration_date_end=to_date,
-                async_req=False,
-            )
-
-            entries = self.entries_api.get_entries(
-                register_date_start=from_date,
-                register_date_end=to_date,
-                async_req=False,
-            )
-
-            # Calculate MRR and churn rate
-            mrr = Decimal("0.00")
-            if active_contracts:
-                contract_mrr = sum(
-                    (
-                        Decimal(str(contract.plan.price))
-                        if hasattr(contract.plan, "price")
-                        else Decimal("0.00")
-                    )
-                    for contract in active_contracts
-                    if contract.plan
-                )
-                mrr = Decimal(str(contract_mrr))
-
-            total_active = len(active_members) if active_members else 0
-            total_churned = len(non_renewed) if non_renewed else 0
-            churn_rate = Decimal("0.00")
-            if total_active > 0:
-                churn_rate = Decimal(str(total_churned / total_active * 100))
-
-            # Convert SDK models to dictionaries
-            active_members_dict = [
-                member.to_dict() for member in (active_members or [])
-            ]
-            prospects_dict = [prospect.to_dict() for prospect in (prospects or [])]
-            non_renewed_dict = [member.to_dict() for member in (non_renewed or [])]
-
-            # Create operating data from SDK responses
-            operating_data = GymOperatingData(
-                data_from=from_date,
-                data_to=to_date,
-                active_members=active_members_dict,
-                active_contracts=active_contracts or [],
-                prospects=prospects_dict,
-                non_renewed_members=non_renewed_dict,
-                receivables=[self._convert_receivable(r) for r in (receivables or [])],
-                overdue_members=self._group_overdue_receivables(
-                    [
-                        self._convert_receivable(r)
-                        for r in (receivables or [])
-                        if r.status == ReceivableStatus.OVERDUE
-                    ]
-                ),
-                recent_entries=[self._convert_entry(e) for e in (entries or [])],
-                mrr=mrr,
-                churn_rate=churn_rate,
-                total_active_members=total_active,
-                total_churned_members=total_churned,
-            )
-
-            return operating_data
-        except Exception as e:
-            logger.error(f"Error getting operating data: {str(e)}")
-            return GymOperatingData(data_from=from_date, data_to=to_date)
-
-    @overload
-    def get_members_files(
-        self,
-        member_ids: List[int],
-        from_date: Optional[datetime] = None,
-        to_date: Optional[datetime] = None,
-        async_req: Literal[False] = False,
-    ) -> MembersFiles:
-        ...
-
-    @overload
-    def get_members_files(
-        self,
-        member_ids: List[int],
-        from_date: Optional[datetime] = None,
-        to_date: Optional[datetime] = None,
-        async_req: Literal[True] = True,
-    ) -> TypedAsyncResult[MembersFiles]:
-        ...
-
-    def get_members_files(
-        self,
-        member_ids: List[int],
-        from_date: Optional[datetime] = None,
-        to_date: Optional[datetime] = None,
-        async_req: bool = False,
-    ) -> Union[MembersFiles, TypedAsyncResult[MembersFiles]]:
-        """
-        Get comprehensive data about specified members.
-
-        This method fetches all available data about the specified members,
-        including their complete history of interactions with the gym.
-
-        Args:
-            member_ids: List of member IDs to analyze
-            from_date: Optional start date for historical data
-            to_date: Optional end date for historical data
-            async_req: If True, returns AsyncResult
-
-        Returns:
-            MembersFiles: Comprehensive member data and metrics,
-                         or AsyncResult if async_req=True
-        """
-        try:
-            members_files = MembersFiles(
-                member_ids=member_ids, data_from=from_date, data_to=to_date
-            )
-
-            if async_req:
-                # Start all async requests for each member
-                async_results = []
-                for member_id in member_ids:
-                    # Basic member info
-                    async_results.append(
-                        self.members_api.get_member_profile(
-                            id_member=member_id, async_req=True
-                        )
-                    )
-
-                    # Contracts
-                    async_results.append(
-                        self.get_contracts(
-                            member_id=member_id, active_only=False, async_req=True
-                        )
-                    )
-
-                    # Entries
-                    async_results.append(
-                        self.entries_api.get_entries(
-                            register_date_start=from_date,
-                            register_date_end=to_date,
-                            member_id=member_id,
-                            async_req=True,
-                        )
-                    )
-
-                    # Receivables
-                    async_results.append(
-                        self.receivables_api.get_receivables(
-                            member_id=member_id,
-                            registration_date_start=from_date,
-                            registration_date_end=to_date,
-                            async_req=True,
-                        )
-                    )
-
-                    # Activity sessions
-                    async_results.append(
-                        self.activities_api.get_schedule(
-                            member_id=member_id,
-                            date=from_date,
-                            show_full_week=True,
-                            async_req=True,
-                        )
-                    )
-
-                # Create async result that will process all data
-                async_result = create_async_result(
-                    pool=self._pool,
-                    callback=lambda _: self._process_members_files(
-                        [r.get() for r in async_results], member_ids, members_files
-                    ),
-                    error_callback=lambda e: members_files,
-                )
-
-                return cast(TypedAsyncResult[MembersFiles], async_result)
-
-            # Synchronous execution
-            for member_id in member_ids:
-                # Get member profile
-                member = self.members_api.get_member_profile(
-                    id_member=member_id, async_req=False
-                )
-
-                if member:
-                    profile = self._create_member_profile(member)
-
-                    # Get contracts
-                    contracts = self.get_contracts(
-                        member_id=member_id, active_only=False, async_req=False
-                    )
-                    if contracts:
-                        profile.contracts_history = contracts
-                        # Find current contract
-                        active_contracts = [
-                            c for c in contracts if c.status == MembershipStatus.ACTIVE
-                        ]
-                        if active_contracts:
-                            profile.current_contract = active_contracts[0]
-                            profile.is_active = True
-
-                    # Get entries
-                    entries = self.entries_api.get_entries(
-                        register_date_start=from_date,
-                        register_date_end=to_date,
-                        member_id=member_id,
-                        async_req=False,
-                    )
-                    if entries:
-                        profile.entries_history = [
-                            self._convert_entry(e) for e in entries
-                        ]
-                        profile.total_entries = len(profile.entries_history)
-                        if profile.entries_history:
-                            profile.last_entry = profile.entries_history[-1]
-
-                    # Get receivables
-                    receivables = self.receivables_api.get_receivables(
-                        member_id=member_id,
-                        registration_date_start=from_date,
-                        registration_date_end=to_date,
-                        async_req=False,
-                    )
-                    if receivables:
-                        profile.receivables = [
-                            self._convert_receivable(r) for r in receivables
-                        ]
-                        # Calculate financial summaries
-                        for receivable in profile.receivables:
-                            if receivable.status == ReceivableStatus.PAID:
-                                profile.total_paid += receivable.amount or Decimal(
-                                    "0.00"
-                                )
-                            elif receivable.status == ReceivableStatus.PENDING:
-                                profile.pending_payments += (
-                                    receivable.amount or Decimal("0.00")
-                                )
-                            elif receivable.status == ReceivableStatus.OVERDUE:
-                                profile.overdue_payments += (
-                                    receivable.amount or Decimal("0.00")
-                                )
-
-                    # Get activity sessions
-                    sessions = self.activities_api.get_schedule(
-                        member_id=member_id,
-                        date=from_date,
-                        show_full_week=True,
-                        async_req=False,
-                    )
-                    if sessions:
-                        profile.total_classes_attended = len(sessions)
-                        # Track favorite activities
-                        activity_counts: Dict[str, int] = {}
-                        for session in sessions:
-                            activity_name = getattr(session, "activity_name", None)
-                            if activity_name:
-                                activity_counts[activity_name] = (
-                                    activity_counts.get(activity_name, 0) + 1
-                                )
-                        profile.favorite_activities = sorted(
-                            activity_counts.keys(),
-                            key=lambda x: activity_counts[x],
-                            reverse=True,
-                        )[
-                            :5
-                        ]  # Top 5 activities
-
-                    # Build timeline
-                    self._build_member_timeline(profile)
-
-                    # Add profile to collection
-                    members_files.add_member(profile)
-
-            return members_files
-
-        except Exception as e:
-            logger.error(f"Error fetching members files: {str(e)}")
-            return members_files
-
-    def _create_member_profile(self, member: Any) -> MemberProfile:
-        """Create a member profile from API member data."""
-        return MemberProfile(
-            member_id=member.id_member,
-            name=member.name or "",
-            email=member.email,
-            phone=member.phone,
-            photo_url=member.photo_url,
-        )
-
-    def _build_member_timeline(self, profile: MemberProfile) -> None:
-        """Build a chronological timeline of member events."""
-        # Add entries
-        for entry in profile.entries_history:
-            profile.add_timeline_event(
-                event_type=MemberEventType.ENTRY,
-                timestamp=entry.register_date,
-                description=f"Gym entry - {entry.entry_type.value}",
-                related_id=entry.id,
-                branch_id=entry.branch_id,
-                status=entry.status.value,
-            )
-
-        # Add financial transactions
-        for receivable in profile.receivables:
-            # Payment made
-            if receivable.receiving_date:
-                profile.add_timeline_event(
-                    event_type=MemberEventType.FINANCIAL,
-                    timestamp=receivable.receiving_date,
-                    description=f"Payment received - {receivable.description}",
-                    related_id=receivable.id,
-                    amount=receivable.amount_paid,
-                    transaction_type="payment",
-                    payment_method=(
-                        receivable.payment_method
-                        if hasattr(receivable, "payment_method")
-                        else None
-                    ),
-                )
-
-            # Payment due
-            if receivable.status == ReceivableStatus.OVERDUE:
-                profile.add_timeline_event(
-                    event_type=MemberEventType.FINANCIAL,
-                    timestamp=receivable.due_date,
-                    description=f"Payment overdue - {receivable.description}",
-                    related_id=receivable.id,
-                    amount=receivable.amount,
-                    transaction_type="overdue",
-                    status="overdue",
-                )
-
-        # Sort all events by timestamp
-        profile.timeline.sort(key=lambda x: x.timestamp)
-
-    def _process_members_files(
-        self, results: List[Any], member_ids: List[int], members_files: MembersFiles
-    ) -> MembersFiles:
-        """Process async results into MembersFiles object."""
-        try:
-            # Results come in groups of 5 per member (member, contracts, entries, receivables, sessions)
-            results_per_member = 5
-            for i, member_id in enumerate(member_ids):
-                base_idx = i * results_per_member
-                member = results[base_idx]
-
-                if member:
-                    profile = self._create_member_profile(member)
-
-                    # Process contracts
-                    contracts = results[base_idx + 1]
-                    if contracts:
-                        profile.contracts_history = contracts
-                        active_contracts = [
-                            c for c in contracts if c.status == MembershipStatus.ACTIVE
-                        ]
-                        if active_contracts:
-                            profile.current_contract = active_contracts[0]
-                            profile.is_active = True
-
-                    # Process entries
-                    entries = results[base_idx + 2]
-                    if entries:
-                        profile.entries_history = [
-                            self._convert_entry(e) for e in entries
-                        ]
-                        profile.total_entries = len(profile.entries_history)
-                        if profile.entries_history:
-                            profile.last_entry = profile.entries_history[-1]
-
-                    # Process receivables
-                    receivables = results[base_idx + 3]
-                    if receivables:
-                        profile.receivables = [
-                            self._convert_receivable(r) for r in receivables
-                        ]
-                        # Calculate financial summaries
-                        for receivable in profile.receivables:
-                            if receivable.status == ReceivableStatus.PAID:
-                                profile.total_paid += receivable.amount or Decimal(
-                                    "0.00"
-                                )
-                            elif receivable.status == ReceivableStatus.PENDING:
-                                profile.pending_payments += (
-                                    receivable.amount or Decimal("0.00")
-                                )
-                            elif receivable.status == ReceivableStatus.OVERDUE:
-                                profile.overdue_payments += (
-                                    receivable.amount or Decimal("0.00")
-                                )
-
-                    # Process activity sessions
-                    sessions = results[base_idx + 4]
-                    if sessions:
-                        profile.total_classes_attended = len(sessions)
-                        activity_counts: Dict[str, int] = {}
-                        for session in sessions:
-                            activity_name = getattr(session, "activity_name", None)
-                            if activity_name:
-                                activity_counts[activity_name] = (
-                                    activity_counts.get(activity_name, 0) + 1
-                                )
-                        profile.favorite_activities = sorted(
-                            activity_counts.keys(),
-                            key=lambda x: activity_counts[x],
-                            reverse=True,
-                        )[:5]
-
-                    # Build timeline
-                    self._build_member_timeline(profile)
-
-                    # Add profile to collection
-                    members_files.add_member(profile)
-
-        except Exception as e:
-            logger.error(f"Error processing members files: {str(e)}")
-
-        return members_files
-
-    def _process_member_data(self, profile: MemberProfile, results: List[Any]) -> None:
-        """Process member data from API results."""
-        try:
-            # Process receivables
-            receivables = results[3] if len(results) > 3 else None
-            if receivables:
-                profile.receivables = [self._convert_receivable(r) for r in receivables]
-                # Calculate financial summaries
-                for receivable in profile.receivables:
-                    if receivable.status == ReceivableStatus.PAID:
-                        profile.total_paid += receivable.amount or Decimal("0.00")
-                    elif receivable.status == ReceivableStatus.PENDING:
-                        profile.pending_payments += receivable.amount or Decimal("0.00")
-                    elif receivable.status == ReceivableStatus.OVERDUE:
-                        profile.overdue_payments += receivable.amount or Decimal("0.00")
-
-            # Build timeline after all data is processed
-            self._build_member_timeline(profile)
-        except Exception as e:
-            logger.error(f"Error processing member data: {str(e)}")
-            raise
-
-    def _convert_entry(self, entry: Any) -> GymEntry:
-        """Convert SDK entry model to our GymEntry model."""
-        try:
-            entry_type = EntryType.REGULAR
-            if entry.entry_type:
-                if entry.entry_type.lower() == "guest":
-                    entry_type = EntryType.GUEST
-                elif entry.entry_type.lower() == "trial":
-                    entry_type = EntryType.TRIAL
-                elif entry.entry_type.lower() == "event":
-                    entry_type = EntryType.EVENT
-
-            return GymEntry(
-                idEntry=entry.id or 0,
-                idMember=entry.id_member,
-                idProspect=entry.id_prospect,
-                registerDate=entry.date or datetime.now(),
-                entryType=entry_type,
-                status=EntryStatus.VALID,  # Default to valid since API doesn't provide status
-                idBranch=entry.id_branch,
-                idActivity=None,  # API doesn't provide activity info
-                idMembership=None,  # API doesn't provide membership info
-                deviceId=entry.device,
-                notes=entry.block_reason,
-            )
-        except Exception as e:
-            logger.error(f"Error converting entry: {str(e)}")
-            return GymEntry(
-                idEntry=0,
-                idMember=None,
-                idProspect=None,
-                registerDate=datetime.now(),
-                entryType=EntryType.REGULAR,
-                status=EntryStatus.INVALID,
-                idBranch=None,
-                idActivity=None,
-                idMembership=None,
-                deviceId=None,
-                notes=None,
-            )
-
-    def _aggregate_operating_data(
-        self,
-        results: List[Any],
-        from_date: Optional[datetime],
-        to_date: Optional[datetime],
-    ) -> GymOperatingData:
-        """Aggregate async results into a single GymOperatingData object."""
-        operating_data = GymOperatingData(data_from=from_date, data_to=to_date)
-
-        try:
-            # Unpack results in the same order they were requested
-            (
-                active_members,
-                contracts,
-                prospects,
-                non_renewed,
-                receivables,
-                entries,
-            ) = results
-
-            if active_members:
-                operating_data.active_members = [m.to_dict() for m in active_members]
-
-            if contracts:
-                operating_data.active_contracts = contracts
-
-            if prospects:
-                operating_data.prospects = [p.to_dict() for p in prospects]
-
-            if non_renewed:
-                operating_data.non_renewed_members = [m.to_dict() for m in non_renewed]
-
-            if receivables:
-                operating_data.receivables = [
-                    self._convert_receivable(r) for r in receivables
-                ]
-                operating_data.overdue_members = self._group_overdue_receivables(
-                    [
-                        self._convert_receivable(r)
-                        for r in receivables
-                        if r.status == ReceivableStatus.OVERDUE
-                    ]
-                )
-
-            if entries:
-                operating_data.recent_entries = [
-                    self._convert_entry(e) for e in entries
-                ]
-
-            # Calculate metrics
-            mrr = Decimal("0.00")
-            if contracts:
-                contract_mrr = sum(
-                    (
-                        Decimal(str(contract.plan.price))
-                        if hasattr(contract.plan, "price")
-                        else Decimal("0.00")
-                    )
-                    for contract in contracts
-                    if contract.plan
-                )
-                mrr = Decimal(str(contract_mrr))
-
-            total_active = len(active_members) if active_members else 0
-            total_churned = len(non_renewed) if non_renewed else 0
-            churn_rate = Decimal("0.00")
-            if total_active > 0:
-                churn_rate = Decimal(str(total_churned / total_active * 100))
-
-            operating_data.mrr = mrr
-            operating_data.churn_rate = churn_rate
-            operating_data.total_active_members = total_active
-            operating_data.total_churned_members = total_churned
-
-        except Exception as e:
-            logger.error(f"Error aggregating operating data: {str(e)}")
-
-        return operating_data
->>>>>>> fb1c98ce
+        return list(member_map.values())