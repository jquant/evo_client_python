--- conflicted
+++ resolved
@@ -1,4 +1,3 @@
-<<<<<<< HEAD
 # /src/evo_client/models/gym_model.py
 
 from datetime import time, datetime
@@ -9,21 +8,18 @@
 from pydantic import ConfigDict
 from loguru import logger
 from datetime import timedelta
-=======
-from datetime import datetime, time
-from decimal import Decimal
-from enum import Enum
-from typing import Any, Dict, List, Optional, Union
-
-from pydantic import BaseModel, ConfigDict, Field
->>>>>>> fb1c98ce
 
 from evo_client.models.configuracao_api_view_model import ConfiguracaoApiViewModel
 from evo_client.models.atividade_list_api_view_model import AtividadeListApiViewModel
 from evo_client.models.receivables_api_view_model import ReceivablesApiViewModel
 from evo_client.models.servicos_resumo_api_view_model import ServicosResumoApiViewModel
-from evo_client.models.contratos_resumo_api_view_model import ContratosResumoApiViewModel
-from evo_client.models.w12_utils_category_membership_view_model import W12UtilsCategoryMembershipViewModel
+from evo_client.models.contratos_resumo_api_view_model import (
+    ContratosResumoApiViewModel,
+)
+from evo_client.models.w12_utils_category_membership_view_model import (
+    W12UtilsCategoryMembershipViewModel,
+)
+
 
 class PaymentMethod(str, Enum):
     """Payment method enumeration"""
@@ -83,41 +79,9 @@
     EVENT = "event"
 
 
-<<<<<<< HEAD
 class Address(BaseModel):
     """Physical address information"""
-=======
-class BusinessHours(BaseModel):
-    """Business hours for a branch"""
-
-    model_config = ConfigDict(populate_by_name=True)
-
-    # API fields
-    id_hour: Optional[int] = Field(default=None, alias="idHour")
-    id_branch: Optional[int] = Field(default=None, alias="idBranch")
-    week_day: Optional[str] = Field(default=None, alias="weekDay")
-    hours_from: Optional[datetime] = Field(default=None, alias="hoursFrom")
-    hours_to: Optional[datetime] = Field(default=None, alias="hoursTo")
-    fl_deleted: Optional[bool] = Field(default=None, alias="flDeleted")
-    id_tmp: Optional[int] = Field(default=None, alias="idTmp")
-    creation_date: Optional[datetime] = Field(default=None, alias="creationDate")
-    id_employee_creation: Optional[int] = Field(
-        default=None, alias="idEmployeeCreation"
-    )
-
-    # Internal fields for default hours
-    weekday_start: Optional[time] = Field(default=time(6, 0))  # 06:00
-    weekday_end: Optional[time] = Field(default=time(23, 0))  # 23:00
-    weekend_start: Optional[time] = Field(default=time(9, 0))  # 09:00
-    weekend_end: Optional[time] = Field(default=time(15, 0))  # 15:00
-
-
-class Address(BaseModel):
-    """Physical address information"""
-
-    model_config = ConfigDict(populate_by_name=True)
-
->>>>>>> fb1c98ce
+
     street: str
     number: str
     neighborhood: str
@@ -129,6 +93,7 @@
 
 class BusinessHours(BaseModel):
     """Business hours information"""
+
     weekDay: str
     hoursFrom: str
     hoursTo: str
@@ -136,43 +101,43 @@
 
 class GymUnitKnowledgeBase(BaseModel):
     """Knowledge base for a specific gym unit"""
+
     model_config = ConfigDict(populate_by_name=True)
 
     unit_id: int = Field(description="Unit identifier")
     name: str = Field(description="Name of the gym unit")
     address: Address = Field(description="Physical location")
     business_hours: List[BusinessHours] = Field(
-        alias="businessHours", 
-        description="Standard business hours"
+        alias="businessHours", description="Standard business hours"
     )
     activities: List[AtividadeListApiViewModel] = Field(
         description="Available activities and classes"
     )
     available_services: List[ServicosResumoApiViewModel] = Field(
         alias="availableServices",
-        description="Additional services that can be added to memberships"
+        description="Additional services that can be added to memberships",
     )
     plans: List[ContratosResumoApiViewModel] = Field(
         description="Available membership plans"
     )
     payment_policy: Dict = Field(
         default_factory=dict,
-        alias="paymentPolicy", 
-        description="Payment and billing policies"
+        alias="paymentPolicy",
+        description="Payment and billing policies",
     )
     membership_categories: List[W12UtilsCategoryMembershipViewModel] = Field(
         default_factory=list,
         alias="membershipCategories",
-        description="Available membership categories"
+        description="Available membership categories",
     )
     branch_config: ConfiguracaoApiViewModel = Field(
-        alias="branchConfig",
-        description="Branch-specific configuration"
+        alias="branchConfig", description="Branch-specific configuration"
     )
 
 
 class GymKnowledgeBase(BaseModel):
     """Complete knowledge base for the entire gym chain"""
+
     model_config = ConfigDict(
         populate_by_name=True,
         title="Gym Knowledge Base",
@@ -181,8 +146,7 @@
     name: str = Field(description="Name of the gym chain")
     units: List[GymUnitKnowledgeBase] = Field(description="List of gym units")
     faqs: List[Dict] = Field(
-        default_factory=list,
-        description="Frequently asked questions"
+        default_factory=list, description="Frequently asked questions"
     )
 
 
@@ -259,9 +223,13 @@
     cancellation_notice_days: int = Field(default=30)
     payment_methods: List[PaymentMethod]
     multi_unit_access: bool = Field(default=False, alias="accessBranches")
-    allowed_branch_ids: List[int] = Field(default_factory=list, alias="allowedBranchIds")
+    allowed_branch_ids: List[int] = Field(
+        default_factory=list, alias="allowedBranchIds"
+    )
     home_branch_required: bool = Field(default=True, alias="homeBranchRequired")
-    max_branch_visits_per_month: Optional[int] = Field(default=None, alias="maxBranchVisitsPerMonth")
+    max_branch_visits_per_month: Optional[int] = Field(
+        default=None, alias="maxBranchVisitsPerMonth"
+    )
     category: Optional[MembershipCategory] = None
     available_services: List[MembershipService] = Field(default_factory=list)
     max_installments: int = Field(default=1, alias="maxAmountInstallments")
@@ -353,7 +321,9 @@
     parent_branch_id: Optional[int] = Field(None, alias="parentBranchId")
     child_branch_ids: List[int] = Field(default_factory=list, alias="childBranchIds")
     is_main_branch: bool = Field(default=False, alias="isMainBranch")
-    allowed_access_branch_ids: List[int] = Field(default_factory=list, alias="allowedAccessBranchIds")
+    allowed_access_branch_ids: List[int] = Field(
+        default_factory=list, alias="allowedAccessBranchIds"
+    )
 
 
 class GymEntry(BaseModel):
@@ -395,70 +365,6 @@
     branch_id: Optional[int] = Field(None, alias="idBranch")
 
 
-<<<<<<< HEAD
-=======
-class GymKnowledgeBase(BaseModel):
-    """Complete knowledge base for a gym chain including locations, plans, and policies"""
-
-    model_config = ConfigDict(
-        populate_by_name=True,
-        title="Gym Knowledge Base",
-        json_schema_extra={
-            "examples": [
-                {
-                    "name": "C4 Gym",
-                    "addresses": [
-                        {
-                            "street": "Avenida casa grande",
-                            "number": "1069",
-                            "neighborhood": "vila cunha bueno",
-                            "city": "São Paulo",
-                            "state": "SP",
-                            "postal_code": "03260-000",
-                            "phone": "+55 1195091-1252",
-                        }
-                    ],
-                    "business_hours": {
-                        "weekday_start": "06:00",
-                        "weekday_end": "23:00",
-                        "weekend_start": "09:00",
-                        "weekend_end": "15:00",
-                    },
-                }
-            ]
-        },
-    )
-
-    name: str = Field(description="Name of the gym")
-    addresses: List[Address] = Field(description="List of gym locations")
-    business_hours: List[BusinessHours] = Field(
-        alias="businessHours", description="Standard business hours"
-    )
-    plans: List[GymPlan] = Field(description="Available membership plans")
-    activities: List[Activity] = Field(description="Available activities and classes")
-    faqs: List[FAQ] = Field(description="Frequently asked questions")
-    payment_policy: PaymentPolicy = Field(
-        alias="paymentPolicy", description="Payment and billing policies"
-    )
-    branch_config: Optional[BranchConfig] = Field(
-        default=None, alias="branchConfig", description="Branch-specific configuration"
-    )
-    membership_categories: List[MembershipCategory] = Field(
-        default_factory=list,
-        alias="membershipCategories",
-        description="Available membership categories",
-    )
-    available_services: List[MembershipService] = Field(
-        default_factory=list,
-        alias="availableServices",
-        description="Additional services that can be added to memberships",
-    )
-    entries: List[GymEntry] = Field(
-        default_factory=list, description="Record of gym entries"
-    )
-
-
->>>>>>> fb1c98ce
 class ReceivableStatus(str, Enum):
     """Status of a receivable"""
 
@@ -480,22 +386,27 @@
     amount_paid: Optional[Decimal] = None
     status: ReceivableStatus = Field(default=ReceivableStatus.PENDING)
     payment_method: Optional[PaymentMethod] = None
-<<<<<<< HEAD
     payment_types: Optional[str] = None
     account_status: Optional[str] = None
 
     # Date fields
-    registration_date: Optional[datetime] = Field(default=None, alias="registrationDate")
+    registration_date: Optional[datetime] = Field(
+        default=None, alias="registrationDate"
+    )
     due_date: Optional[datetime] = Field(default=None, alias="dueDate")
     receiving_date: Optional[datetime] = Field(default=None, alias="receivingDate")
     competence_date: Optional[datetime] = Field(default=None, alias="competenceDate")
-    cancellation_date: Optional[datetime] = Field(default=None, alias="cancellationDate")
+    cancellation_date: Optional[datetime] = Field(
+        default=None, alias="cancellationDate"
+    )
     charge_date: Optional[datetime] = Field(default=None, alias="chargeDate")
     update_date: Optional[datetime] = Field(default=None, alias="updateDate")
     invoice_date: Optional[datetime] = Field(default=None, alias="invoiceDate")
-    invoice_canceled_date: Optional[datetime] = Field(default=None, alias="invoiceCanceledDate")
+    invoice_canceled_date: Optional[datetime] = Field(
+        default=None, alias="invoiceCanceledDate"
+    )
     sale_date: Optional[datetime] = Field(default=None, alias="saleDate")
-    
+
     # Related IDs
     member_id: Optional[int] = Field(default=None, alias="memberId")
     member_name: Optional[str] = Field(default=None, alias="memberName")
@@ -504,24 +415,11 @@
     branch_id: Optional[int] = Field(default=None, alias="branchId")
     sale_id: Optional[int] = Field(default=None, alias="saleId")
     receivable_id: Optional[int] = Field(default=None, alias="receivableId")
-    
+
     # Installment info
     current_installment: Optional[int] = Field(default=None, alias="currentInstallment")
     total_installments: Optional[int] = Field(default=None, alias="totalInstallments")
 
-    
-=======
-
-    # Member info
-    member_id: Optional[int] = None
-    member_name: Optional[str] = None
-
-    # Additional details
-    branch_id: Optional[int] = None
-    current_installment: Optional[int] = None
-    total_installments: Optional[int] = None
-
->>>>>>> fb1c98ce
     def is_installment(self) -> bool:
         """Check if this receivable is part of an installment plan."""
         return self.total_installments is not None and self.total_installments > 1
@@ -538,8 +436,11 @@
             "charge_date": ("charge_date_start", "charge_date_end"),
             "update_date": ("update_date_start", "update_date_end"),
             "invoice_date": ("invoice_date_start", "invoice_date_end"),
-            "invoice_canceled_date": ("invoice_canceled_date_start", "invoice_canceled_date_end"),
-            "sale_date": ("sale_date_start", "sale_date_end")
+            "invoice_canceled_date": (
+                "invoice_canceled_date_start",
+                "invoice_canceled_date_end",
+            ),
+            "sale_date": ("sale_date_start", "sale_date_end"),
         }
 
     @classmethod
@@ -606,66 +507,70 @@
 
 class RevenueBreakdown(BaseModel):
     """Detailed breakdown of revenue sources"""
-    model_config = ConfigDict(populate_by_name=True)
-    
-    membership_revenue: Decimal = Field(default=Decimal('0.00'))
-    class_revenue: Decimal = Field(default=Decimal('0.00'))
-    additional_services: Decimal = Field(default=Decimal('0.00'))
-    guest_passes: Decimal = Field(default=Decimal('0.00'))
-    pt_sessions: Decimal = Field(default=Decimal('0.00'))
-    retail: Decimal = Field(default=Decimal('0.00'))
-    
+
+    model_config = ConfigDict(populate_by_name=True)
+
+    membership_revenue: Decimal = Field(default=Decimal("0.00"))
+    class_revenue: Decimal = Field(default=Decimal("0.00"))
+    additional_services: Decimal = Field(default=Decimal("0.00"))
+    guest_passes: Decimal = Field(default=Decimal("0.00"))
+    pt_sessions: Decimal = Field(default=Decimal("0.00"))
+    retail: Decimal = Field(default=Decimal("0.00"))
+
     @property
     def total_revenue(self) -> Decimal:
         """Calculate total revenue from all sources"""
         return (
-            self.membership_revenue +
-            self.class_revenue +
-            self.additional_services +
-            self.guest_passes +
-            self.pt_sessions +
-            self.retail
+            self.membership_revenue
+            + self.class_revenue
+            + self.additional_services
+            + self.guest_passes
+            + self.pt_sessions
+            + self.retail
         )
 
 
 class CapacityMetrics(BaseModel):
     """Facility utilization and capacity metrics"""
-    model_config = ConfigDict(populate_by_name=True)
-    
-    peak_hours_utilization: Decimal = Field(default=Decimal('0.00'))
-    off_peak_utilization: Decimal = Field(default=Decimal('0.00'))
-    class_fill_rate: Decimal = Field(default=Decimal('0.00'))
+
+    model_config = ConfigDict(populate_by_name=True)
+
+    peak_hours_utilization: Decimal = Field(default=Decimal("0.00"))
+    off_peak_utilization: Decimal = Field(default=Decimal("0.00"))
+    class_fill_rate: Decimal = Field(default=Decimal("0.00"))
     equipment_usage_rate: Optional[Decimal] = None
     max_capacity: int = Field(default=0)
-    average_daily_visits: Decimal = Field(default=Decimal('0.00'))
+    average_daily_visits: Decimal = Field(default=Decimal("0.00"))
     busiest_day_visits: int = Field(default=0)
     quietest_day_visits: int = Field(default=0)
 
 
 class MemberSegment(BaseModel):
     """Member segment analytics"""
-    model_config = ConfigDict(populate_by_name=True)
-    
+
+    model_config = ConfigDict(populate_by_name=True)
+
     segment_name: str
     member_count: int = Field(default=0)
-    average_revenue: Decimal = Field(default=Decimal('0.00'))
-    retention_rate: Decimal = Field(default=Decimal('0.00'))
-    visit_frequency: Decimal = Field(default=Decimal('0.00'))
-    average_membership_duration: Decimal = Field(default=Decimal('0.00'))
+    average_revenue: Decimal = Field(default=Decimal("0.00"))
+    retention_rate: Decimal = Field(default=Decimal("0.00"))
+    visit_frequency: Decimal = Field(default=Decimal("0.00"))
+    average_membership_duration: Decimal = Field(default=Decimal("0.00"))
     member_ids: List[int] = Field(default_factory=list)
 
 
 class GymOperatingData(BaseModel):
-<<<<<<< HEAD
     """Enhanced operational data metrics for a gym branch."""
-    
+
     model_config = ConfigDict(populate_by_name=True)
     logger: ClassVar = logger
-    
+
     # Branch Information
-    branch_id: Optional[str] = Field(default=None, description="ID of the branch this data belongs to")
+    branch_id: Optional[str] = Field(
+        default=None, description="ID of the branch this data belongs to"
+    )
     branch_name: Optional[str] = Field(default=None, description="Name of the branch")
-    
+
     # Base Data Collections
     active_members: List[Dict[str, Any]] = Field(default_factory=list)
     active_contracts: List["MembershipContract"] = Field(default_factory=list)
@@ -675,136 +580,137 @@
     overdue_members: List["OverdueMember"] = Field(default_factory=list)
     recent_entries: List["GymEntry"] = Field(default_factory=list)
     cross_branch_entries: List["GymEntry"] = Field(default_factory=list)
-    
+
     # Time Filters
     data_from: Optional[datetime] = Field(default=None)
     data_to: Optional[datetime] = Field(default=None)
-    
+
     # Core Financial Metrics
     mrr: Decimal = Field(
-        default=Decimal('0.00'), 
-        description="Monthly Recurring Revenue in the period"
+        default=Decimal("0.00"), description="Monthly Recurring Revenue in the period"
     )
     arr: Decimal = Field(
-        default=Decimal('0.00'),
-        description="Annualized Recurring Revenue"
+        default=Decimal("0.00"), description="Annualized Recurring Revenue"
     )
     revenue_breakdown: RevenueBreakdown = Field(default_factory=RevenueBreakdown)
-    average_revenue_per_member: Decimal = Field(default=Decimal('0.00'))
-    lifetime_value: Decimal = Field(default=Decimal('0.00'))
-    
+    average_revenue_per_member: Decimal = Field(default=Decimal("0.00"))
+    lifetime_value: Decimal = Field(default=Decimal("0.00"))
+
     # Membership Metrics
     total_active_members: int = Field(default=0)
     total_churned_members: int = Field(default=0)
-    churn_rate: Decimal = Field(default=Decimal('0.00'))
-    retention_rate: Decimal = Field(default=Decimal('0.00'))
-    membership_growth_rate: Decimal = Field(default=Decimal('0.00'))
+    churn_rate: Decimal = Field(default=Decimal("0.00"))
+    retention_rate: Decimal = Field(default=Decimal("0.00"))
+    membership_growth_rate: Decimal = Field(default=Decimal("0.00"))
     member_segments: Dict[str, MemberSegment] = Field(default_factory=dict)
-    
+
     # Multi-Unit Metrics
     cross_branch_revenue: Decimal = Field(
-        default=Decimal('0.00'),
-        description="Revenue from cross-branch visits"
+        default=Decimal("0.00"), description="Revenue from cross-branch visits"
     )
     multi_unit_member_percentage: Decimal = Field(
-        default=Decimal('0.00'),
-        description="Percentage of members with multi-unit access"
-    )
-    
+        default=Decimal("0.00"),
+        description="Percentage of members with multi-unit access",
+    )
+
     # Capacity and Utilization
     capacity_metrics: CapacityMetrics = Field(default_factory=CapacityMetrics)
-    
+
     # Member Engagement
-    class_attendance_rate: Decimal = Field(default=Decimal('0.00'))
+    class_attendance_rate: Decimal = Field(default=Decimal("0.00"))
     member_satisfaction_score: Optional[Decimal] = None
-    average_visits_per_member: Decimal = Field(default=Decimal('0.00'))
-    
+    average_visits_per_member: Decimal = Field(default=Decimal("0.00"))
+
     def __init__(self, **data):
         """Initialize GymOperatingData with logging."""
         self.logger.debug("Initializing GymOperatingData")
         start_time = datetime.now()
         super().__init__(**data)
-        self.logger.debug("GymOperatingData initialized in {}s", 
-                         (datetime.now() - start_time).total_seconds())
-    
+        self.logger.debug(
+            "GymOperatingData initialized in {}s",
+            (datetime.now() - start_time).total_seconds(),
+        )
+
     def to_dict(self) -> Dict[str, Any]:
         """Convert model to dictionary."""
         self.logger.debug("Converting GymOperatingData to dictionary")
         start_time = datetime.now()
         result = self.model_dump(by_alias=True)
-        self.logger.debug("Conversion completed in {}s", 
-                         (datetime.now() - start_time).total_seconds())
+        self.logger.debug(
+            "Conversion completed in {}s", (datetime.now() - start_time).total_seconds()
+        )
         return result
 
     def _segment_members(self) -> None:
         """Segment members based on behavior and value."""
         self.logger.debug("Segmenting members")
-        
+
         segments = {
-            'premium': MemberSegment(segment_name='Premium'),
-            'regular': MemberSegment(segment_name='Regular'),
-            'at_risk': MemberSegment(segment_name='At Risk'),
-            'inactive': MemberSegment(segment_name='Inactive')
+            "premium": MemberSegment(segment_name="Premium"),
+            "regular": MemberSegment(segment_name="Regular"),
+            "at_risk": MemberSegment(segment_name="At Risk"),
+            "inactive": MemberSegment(segment_name="Inactive"),
         }
-        
+
         for member in self.active_members:
-            member_id = member.get('id')
+            member_id = member.get("id")
             if not member_id:
                 continue
-                
+
             # Calculate member metrics
-            visit_count = len([e for e in self.recent_entries 
-                             if e.member_id == member_id])
-            revenue = sum(r.amount for r in self.receivables 
-                        if r.member_id == member_id)
-            
+            visit_count = len(
+                [e for e in self.recent_entries if e.member_id == member_id]
+            )
+            revenue = sum(
+                r.amount for r in self.receivables if r.member_id == member_id
+            )
+
             # Determine segment
             if visit_count == 0:
-                segment = segments['inactive']
+                segment = segments["inactive"]
             elif visit_count < 4:
-                segment = segments['at_risk']
+                segment = segments["at_risk"]
             elif revenue > 1000:
-                segment = segments['premium']
+                segment = segments["premium"]
             else:
-                segment = segments['regular']
-            
+                segment = segments["regular"]
+
             # Update segment metrics
             segment.member_count += 1
             segment.member_ids.append(member_id)
             if segment.member_count > 0:
                 segment.average_revenue = (
-                    (segment.average_revenue * (segment.member_count - 1) + revenue) 
-                    / segment.member_count
-                )
-        
+                    segment.average_revenue * (segment.member_count - 1) + revenue
+                ) / segment.member_count
+
         self.member_segments = segments
 
     def _analyze_capacity(self) -> None:
         """Analyze facility capacity and utilization."""
         self.logger.debug("Analyzing capacity metrics")
-        
+
         if not self.recent_entries:
             return
-            
+
         # Group entries by day
         daily_visits = {}
         peak_hours_entries = []
         off_peak_entries = []
-        
+
         for entry in self.recent_entries:
             # Daily grouping
             entry_date = entry.register_date.date()
             if entry_date not in daily_visits:
                 daily_visits[entry_date] = []
             daily_visits[entry_date].append(entry)
-            
+
             # Peak vs off-peak
             hour = entry.register_date.hour
             if 6 <= hour <= 9 or 17 <= hour <= 20:  # Peak hours
                 peak_hours_entries.append(entry)
             else:
                 off_peak_entries.append(entry)
-        
+
         # Calculate metrics
         total_days = len(daily_visits)
         if total_days > 0:
@@ -817,336 +723,278 @@
             self.capacity_metrics.quietest_day_visits = min(
                 len(visits) for visits in daily_visits.values()
             )
-            
+
             # Utilization rates
             if self.capacity_metrics.max_capacity > 0:
                 self.capacity_metrics.peak_hours_utilization = Decimal(
-                    str(len(peak_hours_entries) / 
-                        (self.capacity_metrics.max_capacity * total_days))
-                ) * Decimal('100')
+                    str(
+                        len(peak_hours_entries)
+                        / (self.capacity_metrics.max_capacity * total_days)
+                    )
+                ) * Decimal("100")
                 self.capacity_metrics.off_peak_utilization = Decimal(
-                    str(len(off_peak_entries) / 
-                        (self.capacity_metrics.max_capacity * total_days))
-                ) * Decimal('100')
+                    str(
+                        len(off_peak_entries)
+                        / (self.capacity_metrics.max_capacity * total_days)
+                    )
+                ) * Decimal("100")
 
     def _analyze_revenue(self) -> None:
         """Analyze revenue streams."""
         self.logger.debug("Analyzing revenue streams")
-        
+
         # Reset revenue breakdown
         self.revenue_breakdown = RevenueBreakdown()
-        
+
         # Analyze receivables
         for receivable in self.receivables:
             if not receivable.amount:
                 continue
-                
+
             # Categorize revenue based on description or other attributes
-            description = receivable.description.lower() if receivable.description else ''
+            description = (
+                receivable.description.lower() if receivable.description else ""
+            )
             amount = receivable.amount
-            
-            if 'membership' in description:
+
+            if "membership" in description:
                 self.revenue_breakdown.membership_revenue += amount
-            elif 'class' in description:
+            elif "class" in description:
                 self.revenue_breakdown.class_revenue += amount
-            elif 'personal training' in description:
+            elif "personal training" in description:
                 self.revenue_breakdown.pt_sessions += amount
-            elif 'guest' in description:
+            elif "guest" in description:
                 self.revenue_breakdown.guest_passes += amount
-            elif 'retail' in description:
+            elif "retail" in description:
                 self.revenue_breakdown.retail += amount
             else:
                 self.revenue_breakdown.additional_services += amount
-=======
-    """Dynamic operational data for a gym branch.
-
-    This model contains all the dynamic/operational data about members, entries,
-    receivables, etc. This is separate from GymKnowledgeBase which contains
-    static configuration data.
-    """
-
-    model_config = ConfigDict(populate_by_name=True)
-
-    # Active members data
-    active_members: List[Dict[str, Any]] = Field(default_factory=list)
-    active_contracts: List[MembershipContract] = Field(default_factory=list)
-
-    # Prospects and leads
-    prospects: List[Dict[str, Any]] = Field(default_factory=list)
-    non_renewed_members: List[Dict[str, Any]] = Field(default_factory=list)
-
-    # Financial data
-    receivables: List[Receivable] = Field(default_factory=list)
-    overdue_members: List[OverdueMember] = Field(default_factory=list)
-
-    # Access control
-    recent_entries: List[GymEntry] = Field(default_factory=list)
-
-    # Time filters
-    data_from: Optional[datetime] = Field(default=None)
-    data_to: Optional[datetime] = Field(default=None)
-
-    # Financial metrics
-    mrr: Decimal = Field(
-        default=Decimal("0.00"), description="Monthly Recurring Revenue in the period"
-    )
-    churn_rate: Decimal = Field(
-        default=Decimal("0.00"), description="Churn Rate percentage in the period"
-    )
-    total_active_members: int = Field(
-        default=0, description="Total number of active members in the period"
-    )
-    total_churned_members: int = Field(
-        default=0, description="Total number of churned members in the period"
-    )
-
-    def to_dict(self) -> Dict[str, Any]:
-        """Convert model to dictionary."""
-        return self.model_dump(by_alias=True)
->>>>>>> fb1c98ce
 
     def calculate_metrics(self) -> None:
         """Calculate all financial and operational metrics."""
         self.logger.info("Starting metrics calculation")
         start_time = datetime.now()
-        
+
         # Calculate total active members
         self.logger.debug("Calculating active members count")
         self.total_active_members = len(self.active_members)
-<<<<<<< HEAD
         self.logger.info("Total active members: {}", self.total_active_members)
-        
+
         # Calculate MRR from active contracts
         self.logger.debug("Calculating Monthly Recurring Revenue")
-        total_mrr = Decimal('0.00')
+        total_mrr = Decimal("0.00")
         contract_count = 0
-=======
-
-        # Calculate MRR from active contracts
-        total_mrr = Decimal("0.00")
->>>>>>> fb1c98ce
         for contract in self.active_contracts:
             if contract.total_value:
                 # Convert annual/quarterly values to monthly
                 if contract.plan and contract.plan.minimum_commitment_months:
-<<<<<<< HEAD
-                    monthly_value = (
-                        Decimal(str(contract.total_value)) / 
-                        Decimal(str(contract.plan.minimum_commitment_months))
-=======
                     monthly_value = Decimal(str(contract.total_value)) / Decimal(
                         str(contract.plan.minimum_commitment_months)
->>>>>>> fb1c98ce
                     )
                     total_mrr += monthly_value
                     contract_count += 1
-        
+
         self.mrr = total_mrr
-<<<<<<< HEAD
-        self.arr = self.mrr * Decimal('12')
-        
+        self.arr = self.mrr * Decimal("12")
+
         if self.total_active_members > 0:
-            self.average_revenue_per_member = (
-                self.mrr / Decimal(str(self.total_active_members))
-            )
-        
+            self.average_revenue_per_member = self.mrr / Decimal(
+                str(self.total_active_members)
+            )
+
         self.logger.info(
-            "Calculated MRR: ${:.2f} from {} contracts", 
-            self.mrr, 
-            contract_count
+            "Calculated MRR: ${:.2f} from {} contracts", self.mrr, contract_count
         )
-        
+
         # Calculate churn and retention
         self.logger.debug("Calculating churn metrics")
-        self.total_churned_members = len(self.non_renewed_members)
-        if self.total_active_members > 0:
-            self.churn_rate = (
-                Decimal(str(self.total_churned_members)) / 
-                Decimal(str(self.total_active_members))
-            ) * Decimal('100')
-            self.retention_rate = Decimal('100') - self.churn_rate
-        
-        self.logger.info(
-            "Churn rate: {:.2f}% ({} churned members)", 
-            self.churn_rate, 
-            self.total_churned_members
-        )
-        
-        # Calculate membership growth rate
-        if self.data_from:
-            initial_members = len([
-                m for m in self.active_members 
-                if m.get('join_date') and m['join_date'] <= self.data_from
-            ])
-            if initial_members > 0:
-                growth = self.total_active_members - initial_members
-                self.membership_growth_rate = (
-                    Decimal(str(growth)) / 
-                    Decimal(str(initial_members))
-                ) * Decimal('100')
-        
-        # Calculate multi-unit metrics
-        self.logger.debug("Calculating multi-unit metrics")
-        multi_unit_members = sum(
-            1 for m in self.active_members 
-            if m.get('access_branches', False)
-        )
-        if self.total_active_members > 0:
-            self.multi_unit_member_percentage = (
-                Decimal(str(multi_unit_members)) / 
-                Decimal(str(self.total_active_members))
-            ) * Decimal('100')
-        
-        self.logger.info(
-            "Multi-unit member percentage: {:.2f}%",
-            self.multi_unit_member_percentage
-        )
-        
-        # Calculate engagement metrics
-        if self.total_active_members > 0:
-            self.average_visits_per_member = Decimal(
-                str(len(self.recent_entries))
-            ) / Decimal(str(self.total_active_members))
-        
-        # Run detailed analysis
-        self._segment_members()
-        self._analyze_capacity()
-        self._analyze_revenue()
-        
-        # Calculate lifetime value
-        if self.total_active_members > 0 and self.retention_rate > 0:
-            avg_monthly_revenue = self.average_revenue_per_member
-            churn_rate_decimal = self.churn_rate / Decimal('100')
-            if churn_rate_decimal > 0:
-                self.lifetime_value = avg_monthly_revenue / churn_rate_decimal
-        
-        elapsed_time = (datetime.now() - start_time).total_seconds()
-        self.logger.info(
-            "Metrics calculation completed in {:.2f}s",
-            elapsed_time
-        )
-        
-    def get_membership_trends(self) -> Dict[str, Any]:
-        """Calculate membership trends over time."""
-        if not self.data_from or not self.data_to:
-            return {}
-            
-        trends = {
-            'new_members_by_month': {},
-            'churned_members_by_month': {},
-            'net_growth_by_month': {},
-            'mrr_by_month': {}
-        }
-        
-        current_date = self.data_from
-        while current_date <= self.data_to:
-            month_key = current_date.strftime('%Y-%m')
-            
-            # New members this month
-            new_members = len([
-                m for m in self.active_members
-                if m.get('join_date') and m['join_date'].strftime('%Y-%m') == month_key
-            ])
-            trends['new_members_by_month'][month_key] = new_members
-            
-            # Churned members this month
-            churned_members = len([
-                m for m in self.non_renewed_members
-                if m.get('cancellation_date') and 
-                m['cancellation_date'].strftime('%Y-%m') == month_key
-            ])
-            trends['churned_members_by_month'][month_key] = churned_members
-            
-            # Net growth
-            trends['net_growth_by_month'][month_key] = new_members - churned_members
-            
-            # MRR for the month
-            month_mrr = sum(
-                Decimal(str(c.total_value)) / Decimal(str(c.plan.minimum_commitment_months))
-                for c in self.active_contracts
-                if (c.start_date and c.start_date.strftime('%Y-%m') <= month_key and
-                    (not c.end_date or c.end_date.strftime('%Y-%m') > month_key))
-            )
-            trends['mrr_by_month'][month_key] = month_mrr
-            
-            # Move to next month
-            current_date = (current_date.replace(day=1) + timedelta(days=32)).replace(day=1)
-            
-        return trends
-    
-    def get_revenue_summary(self) -> Dict[str, Decimal]:
-        """Get a summary of all revenue metrics."""
-        return {
-            'mrr': self.mrr,
-            'arr': self.arr,
-            'average_revenue_per_member': self.average_revenue_per_member,
-            'lifetime_value': self.lifetime_value,
-            'cross_branch_revenue': self.cross_branch_revenue,
-            'membership_revenue': self.revenue_breakdown.membership_revenue,
-            'class_revenue': self.revenue_breakdown.class_revenue,
-            'additional_services': self.revenue_breakdown.additional_services,
-            'pt_sessions': self.revenue_breakdown.pt_sessions,
-            'guest_passes': self.revenue_breakdown.guest_passes,
-            'retail': self.revenue_breakdown.retail,
-            'total_revenue': self.revenue_breakdown.total_revenue
-        }
-    
-    def get_membership_summary(self) -> Dict[str, Any]:
-        """Get a summary of all membership metrics."""
-        return {
-            'total_active_members': self.total_active_members,
-            'total_churned_members': self.total_churned_members,
-            'churn_rate': self.churn_rate,
-            'retention_rate': self.retention_rate,
-            'growth_rate': self.membership_growth_rate,
-            'multi_unit_percentage': self.multi_unit_member_percentage,
-            'average_visits_per_member': self.average_visits_per_member,
-            'segments': {
-                name: {
-                    'count': segment.member_count,
-                    'average_revenue': segment.average_revenue,
-                    'retention_rate': segment.retention_rate
-                }
-                for name, segment in self.member_segments.items()
-            }
-        }
-    
-    def get_capacity_summary(self) -> Dict[str, Any]:
-        """Get a summary of all capacity metrics."""
-        return {
-            'peak_hours_utilization': self.capacity_metrics.peak_hours_utilization,
-            'off_peak_utilization': self.capacity_metrics.off_peak_utilization,
-            'class_fill_rate': self.capacity_metrics.class_fill_rate,
-            'average_daily_visits': self.capacity_metrics.average_daily_visits,
-            'busiest_day_visits': self.capacity_metrics.busiest_day_visits,
-            'quietest_day_visits': self.capacity_metrics.quietest_day_visits
-        }
-    
-    def generate_report(self) -> Dict[str, Any]:
-        """Generate a comprehensive report of all metrics."""
-        return {
-            'time_period': {
-                'from': self.data_from.isoformat() if self.data_from else None,
-                'to': self.data_to.isoformat() if self.data_to else None
-            },
-            'revenue': self.get_revenue_summary(),
-            'membership': self.get_membership_summary(),
-            'capacity': self.get_capacity_summary(),
-            'trends': self.get_membership_trends()
-        }
-=======
-
-        # Calculate churn rate
         self.total_churned_members = len(self.non_renewed_members)
         if self.total_active_members > 0:
             self.churn_rate = (
                 Decimal(str(self.total_churned_members))
                 / Decimal(str(self.total_active_members))
             ) * Decimal("100")
-        else:
-            self.churn_rate = Decimal("0.00")
-
->>>>>>> fb1c98ce
+            self.retention_rate = Decimal("100") - self.churn_rate
+
+        self.logger.info(
+            "Churn rate: {:.2f}% ({} churned members)",
+            self.churn_rate,
+            self.total_churned_members,
+        )
+
+        # Calculate membership growth rate
+        if self.data_from:
+            initial_members = len(
+                [
+                    m
+                    for m in self.active_members
+                    if m.get("join_date") and m["join_date"] <= self.data_from
+                ]
+            )
+            if initial_members > 0:
+                growth = self.total_active_members - initial_members
+                self.membership_growth_rate = (
+                    Decimal(str(growth)) / Decimal(str(initial_members))
+                ) * Decimal("100")
+
+        # Calculate multi-unit metrics
+        self.logger.debug("Calculating multi-unit metrics")
+        multi_unit_members = sum(
+            1 for m in self.active_members if m.get("access_branches", False)
+        )
+        if self.total_active_members > 0:
+            self.multi_unit_member_percentage = (
+                Decimal(str(multi_unit_members))
+                / Decimal(str(self.total_active_members))
+            ) * Decimal("100")
+
+        self.logger.info(
+            "Multi-unit member percentage: {:.2f}%", self.multi_unit_member_percentage
+        )
+
+        # Calculate engagement metrics
+        if self.total_active_members > 0:
+            self.average_visits_per_member = Decimal(
+                str(len(self.recent_entries))
+            ) / Decimal(str(self.total_active_members))
+
+        # Run detailed analysis
+        self._segment_members()
+        self._analyze_capacity()
+        self._analyze_revenue()
+
+        # Calculate lifetime value
+        if self.total_active_members > 0 and self.retention_rate > 0:
+            avg_monthly_revenue = self.average_revenue_per_member
+            churn_rate_decimal = self.churn_rate / Decimal("100")
+            if churn_rate_decimal > 0:
+                self.lifetime_value = avg_monthly_revenue / churn_rate_decimal
+
+        elapsed_time = (datetime.now() - start_time).total_seconds()
+        self.logger.info("Metrics calculation completed in {:.2f}s", elapsed_time)
+
+    def get_membership_trends(self) -> Dict[str, Any]:
+        """Calculate membership trends over time."""
+        if not self.data_from or not self.data_to:
+            return {}
+
+        trends = {
+            "new_members_by_month": {},
+            "churned_members_by_month": {},
+            "net_growth_by_month": {},
+            "mrr_by_month": {},
+        }
+
+        current_date = self.data_from
+        while current_date <= self.data_to:
+            month_key = current_date.strftime("%Y-%m")
+
+            # New members this month
+            new_members = len(
+                [
+                    m
+                    for m in self.active_members
+                    if m.get("join_date")
+                    and m["join_date"].strftime("%Y-%m") == month_key
+                ]
+            )
+            trends["new_members_by_month"][month_key] = new_members
+
+            # Churned members this month
+            churned_members = len(
+                [
+                    m
+                    for m in self.non_renewed_members
+                    if m.get("cancellation_date")
+                    and m["cancellation_date"].strftime("%Y-%m") == month_key
+                ]
+            )
+            trends["churned_members_by_month"][month_key] = churned_members
+
+            # Net growth
+            trends["net_growth_by_month"][month_key] = new_members - churned_members
+
+            # MRR for the month
+            month_mrr = sum(
+                Decimal(str(c.total_value))
+                / Decimal(str(c.plan.minimum_commitment_months))
+                for c in self.active_contracts
+                if (
+                    c.start_date
+                    and c.start_date.strftime("%Y-%m") <= month_key
+                    and (not c.end_date or c.end_date.strftime("%Y-%m") > month_key)
+                )
+            )
+            trends["mrr_by_month"][month_key] = month_mrr
+
+            # Move to next month
+            current_date = (current_date.replace(day=1) + timedelta(days=32)).replace(
+                day=1
+            )
+
+        return trends
+
+    def get_revenue_summary(self) -> Dict[str, Decimal]:
+        """Get a summary of all revenue metrics."""
+        return {
+            "mrr": self.mrr,
+            "arr": self.arr,
+            "average_revenue_per_member": self.average_revenue_per_member,
+            "lifetime_value": self.lifetime_value,
+            "cross_branch_revenue": self.cross_branch_revenue,
+            "membership_revenue": self.revenue_breakdown.membership_revenue,
+            "class_revenue": self.revenue_breakdown.class_revenue,
+            "additional_services": self.revenue_breakdown.additional_services,
+            "pt_sessions": self.revenue_breakdown.pt_sessions,
+            "guest_passes": self.revenue_breakdown.guest_passes,
+            "retail": self.revenue_breakdown.retail,
+            "total_revenue": self.revenue_breakdown.total_revenue,
+        }
+
+    def get_membership_summary(self) -> Dict[str, Any]:
+        """Get a summary of all membership metrics."""
+        return {
+            "total_active_members": self.total_active_members,
+            "total_churned_members": self.total_churned_members,
+            "churn_rate": self.churn_rate,
+            "retention_rate": self.retention_rate,
+            "growth_rate": self.membership_growth_rate,
+            "multi_unit_percentage": self.multi_unit_member_percentage,
+            "average_visits_per_member": self.average_visits_per_member,
+            "segments": {
+                name: {
+                    "count": segment.member_count,
+                    "average_revenue": segment.average_revenue,
+                    "retention_rate": segment.retention_rate,
+                }
+                for name, segment in self.member_segments.items()
+            },
+        }
+
+    def get_capacity_summary(self) -> Dict[str, Any]:
+        """Get a summary of all capacity metrics."""
+        return {
+            "peak_hours_utilization": self.capacity_metrics.peak_hours_utilization,
+            "off_peak_utilization": self.capacity_metrics.off_peak_utilization,
+            "class_fill_rate": self.capacity_metrics.class_fill_rate,
+            "average_daily_visits": self.capacity_metrics.average_daily_visits,
+            "busiest_day_visits": self.capacity_metrics.busiest_day_visits,
+            "quietest_day_visits": self.capacity_metrics.quietest_day_visits,
+        }
+
+    def generate_report(self) -> Dict[str, Any]:
+        """Generate a comprehensive report of all metrics."""
+        return {
+            "time_period": {
+                "from": self.data_from.isoformat() if self.data_from else None,
+                "to": self.data_to.isoformat() if self.data_to else None,
+            },
+            "revenue": self.get_revenue_summary(),
+            "membership": self.get_membership_summary(),
+            "capacity": self.get_capacity_summary(),
+            "trends": self.get_membership_trends(),
+        }
+
 
 class MemberEventType(str, Enum):
     """Types of events in a member's timeline"""
@@ -1258,9 +1106,7 @@
                 activity_counts[name] = activity_counts.get(name, 0) + 1
         self.favorite_activities = sorted(
             activity_counts.keys(), key=lambda x: activity_counts[x], reverse=True
-        )[
-            :5
-        ]  # Top 5 most attended activities
+        )[:5]  # Top 5 most attended activities
 
     def add_timeline_event(
         self,
