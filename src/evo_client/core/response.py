<<<<<<< HEAD
from typing import Optional, Dict, Any, TypeVar, Type, Iterable
import io
import json
from urllib3.response import HTTPResponse, BaseHTTPResponse
from pydantic import BaseModel
from typing import get_origin, get_args, List, overload

T = TypeVar("T", bound=BaseModel)
=======
import io
import json
from typing import Any, Dict, Optional
>>>>>>> c8d641ed


class RESTResponse(io.IOBase):
    """Wrapper for urllib3 response object."""

    def __init__(self, response: BaseHTTPResponse):
        self.urllib3_response = response
        self.status = response.status
        self.reason = response.reason
        self.data = response.data

    def getheaders(self) -> Dict[str, str]:
        """Returns response headers dictionary."""
        return dict(self.urllib3_response.headers)

    def getheader(self, name: str, default: Optional[str] = None) -> Optional[str]:
        """Returns specific response header."""
        return self.urllib3_response.headers.get(name, default)

    def json(self) -> Any:
        """Returns response data as JSON."""
        content_type = self.getheader("Content-Type", "")
        if content_type and "application/json" in content_type:
            return json.loads(self.data)
        raise ValueError("Response content is not in JSON format")

    @overload
    def deserialize(self, response_type: Type[T]) -> T: ...

    @overload
    def deserialize(self, response_type: Type[Iterable[T]]) -> List[T]: ...

    def deserialize(self, response_type: Type[T] | Type[Iterable[T]]) -> T | List[T]:
        """Deserialize response data into the specified type."""
        if isinstance(response_type, type) and issubclass(response_type, BaseModel):
            return response_type.model_validate(self.json())

        # Handle generic types like List[SomeBaseModel]
        origin = get_origin(response_type)
        if origin is list:
            item_type = get_args(response_type)[0]
            print(origin, item_type)
            return list(item_type.model_validate(item) for item in self.json())

        # Direct construction for simple types
        return response_type(**self.json())  # type: ignore<|MERGE_RESOLUTION|>--- conflicted
+++ resolved
@@ -1,4 +1,4 @@
-<<<<<<< HEAD
+
 from typing import Optional, Dict, Any, TypeVar, Type, Iterable
 import io
 import json
@@ -7,11 +7,6 @@
 from typing import get_origin, get_args, List, overload
 
 T = TypeVar("T", bound=BaseModel)
-=======
-import io
-import json
-from typing import Any, Dict, Optional
->>>>>>> c8d641ed
 
 
 class RESTResponse(io.IOBase):
