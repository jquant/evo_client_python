--- conflicted
+++ resolved
@@ -1,7 +1,6 @@
-<<<<<<< HEAD
+
 from typing import Optional, Dict, Any, Union, Type, TypeVar
-=======
->>>>>>> c8d641ed
+
 import json
 import logging
 import ssl
@@ -13,12 +12,9 @@
 from urllib3.response import BaseHTTPResponse
 
 from ..core.configuration import Configuration
-<<<<<<< HEAD
 from pydantic import BaseModel
-=======
 from ..exceptions.api_exceptions import ApiException
 from .response import RESTResponse
->>>>>>> c8d641ed
 
 logger = logging.getLogger(__name__)
 T = TypeVar("T", bound=BaseModel)
