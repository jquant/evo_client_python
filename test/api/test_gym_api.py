--- conflicted
+++ resolved
@@ -1,15 +1,8 @@
 """Tests for the GymApi class."""
 
-<<<<<<< HEAD
 from unittest.mock import Mock, patch, PropertyMock
 from decimal import Decimal
 from datetime import datetime, time
-=======
-from datetime import datetime
-from decimal import Decimal
-from unittest.mock import Mock, PropertyMock, patch
-
->>>>>>> fb1c98ce
 import pytest
 
 from evo_client.api.gym_api import GymApi
@@ -90,18 +83,18 @@
     mock_entries_api,
 ):
     """Create a GymApi instance for testing with mocked dependencies."""
-    with patch(
-        "evo_client.api.gym_api.MembershipApi", return_value=mock_membership_api
-    ), patch(
-        "evo_client.api.gym_api.ConfigurationApi", return_value=mock_configuration_api
-    ), patch(
-        "evo_client.api.gym_api.ManagementApi", return_value=mock_managment_api
-    ), patch(
-        "evo_client.api.gym_api.ProspectsApi", return_value=mock_prospects_api
-    ), patch(
-        "evo_client.api.gym_api.ReceivablesApi", return_value=mock_receivables_api
-    ), patch(
-        "evo_client.api.gym_api.EntriesApi", return_value=mock_entries_api
+    with (
+        patch("evo_client.api.gym_api.MembershipApi", return_value=mock_membership_api),
+        patch(
+            "evo_client.api.gym_api.ConfigurationApi",
+            return_value=mock_configuration_api,
+        ),
+        patch("evo_client.api.gym_api.ManagementApi", return_value=mock_managment_api),
+        patch("evo_client.api.gym_api.ProspectsApi", return_value=mock_prospects_api),
+        patch(
+            "evo_client.api.gym_api.ReceivablesApi", return_value=mock_receivables_api
+        ),
+        patch("evo_client.api.gym_api.EntriesApi", return_value=mock_entries_api),
     ):
         return GymApi(api_client=mock_api_client())
 
@@ -125,7 +118,7 @@
     mock_membership_api.get_memberships.return_value = [mock_membership]
 
     # Call the method
-    await result = await await gym_api.get_contracts(async_req=False)
+    result = gym_api.get_contracts(async_req=False)
 
     # Verify the result
     assert isinstance(result, list)
@@ -170,7 +163,7 @@
     mock_membership_api.get_memberships.return_value = [mock_membership]
 
     # Call the method with member_id
-    await result = await await gym_api.get_contracts(member_id=100, async_req=False)
+    result = gym_api.get_contracts(member_id=100, async_req=False)
 
     # Verify the result
     assert isinstance(result, list)
@@ -187,16 +180,12 @@
 
     # Verify the mock was called correctly
     mock_membership_api.get_memberships.assert_called_once_with(
-<<<<<<< HEAD
         id_membership=None,
         id_branch=None,
         active=True,
         take=50,
         skip=0,
-        async_req=False
-=======
-        id_membership=100, id_branch=None, active=True, take=50, skip=0, async_req=False
->>>>>>> fb1c98ce
+        async_req=False,
     )
 
 
@@ -207,7 +196,7 @@
     mock_membership_api.get_memberships.return_value = []
 
     # Call the method
-    await result = await await gym_api.get_contracts(async_req=False)
+    result = gym_api.get_contracts(async_req=False)
 
     # Verify the result
     assert isinstance(result, list)
@@ -227,17 +216,13 @@
 @pytest.mark.asyncio
 async def test_get_contracts_error_handling(gym_api: GymApi, mock_membership_api: Mock):
     """Test error handling when getting contracts."""
-<<<<<<< HEAD
     # Mock API error
-    mock_membership_api.get_memberships.side_effect = ApiException(status=500, reason="Internal Server Error")
-=======
     mock_membership_api.get_memberships.side_effect = ApiException(
-        status=404, reason="Not Found"
-    )
->>>>>>> fb1c98ce
+        status=500, reason="Internal Server Error"
+    )
 
     # Call the method
-    await result = await await gym_api.get_contracts(async_req=False)
+    result = gym_api.get_contracts(async_req=False)
 
     # Verify empty list is returned on error
     assert isinstance(result, list)
@@ -312,17 +297,8 @@
     type(mock_business_hour).id_hour = PropertyMock(return_value=1)
     type(mock_business_hour).id_branch = PropertyMock(return_value=1)
     type(mock_business_hour).week_day = PropertyMock(return_value="Monday")
-<<<<<<< HEAD
     type(mock_business_hour).hours_from = PropertyMock(return_value=time(6, 0))
     type(mock_business_hour).hours_to = PropertyMock(return_value=time(23, 0))
-=======
-    type(mock_business_hour).hours_from = PropertyMock(
-        return_value=datetime(2024, 1, 1, 6, 0)
-    )
-    type(mock_business_hour).hours_to = PropertyMock(
-        return_value=datetime(2024, 1, 1, 22, 0)
-    )
->>>>>>> fb1c98ce
     type(mock_business_hour).fl_deleted = PropertyMock(return_value=False)
     type(mock_business_hour).id_tmp = PropertyMock(return_value=None)
     type(mock_business_hour).creation_date = PropertyMock(return_value=datetime.now())
@@ -332,11 +308,10 @@
     mock_configuration_api.get_branch_config.return_value = [mock_config]
 
     # Call API
-    await result = await await gym_api.get_gym_knowledge_base(async_req=False)
+    result = gym_api.get_gym_knowledge_base(async_req=False)
 
     # Verify response
     assert isinstance(result, GymKnowledgeBase)
-<<<<<<< HEAD
     assert result.name == "Test Gym"
     assert len(result.addresses) == 1
     assert result.addresses[0].street == "123 Main St"
@@ -349,34 +324,7 @@
 
 
 @pytest.mark.asyncio
-async def test_get_operating_data(gym_api: GymApi, mock_managment_api: Mock, mock_membership_api: Mock,
-                              mock_prospects_api: Mock, mock_receivables_api: Mock, mock_entries_api: Mock):
-=======
-    assert result.branch_config is not None
-    assert result.branch_config.name == "Test Gym"
-    assert result.branch_config.address is not None
-    assert result.branch_config.address.street == "123 Main St"
-    assert result.branch_config.address.number == "1"
-    assert result.branch_config.address.neighborhood == "Downtown"
-    assert result.branch_config.address.city == "Test City"
-    assert result.branch_config.address.state == "TS"
-    assert result.branch_config.address.postal_code == "12345"
-    assert result.branch_config.address.country == "Brasil"
-    assert result.branch_config.address.phone == "123-456-7890"
-
-    # Verify business hours
-    assert len(result.branch_config.business_hours) == 1
-    business_hour = result.branch_config.business_hours[0]
-    assert business_hour.week_day == "Monday"
-    assert business_hour.hours_from == datetime(2024, 1, 1, 6, 0)
-    assert business_hour.hours_to == datetime(2024, 1, 1, 22, 0)
-
-    # Verify gateway config
-    assert result.branch_config.gateway_config is not None
-    assert result.branch_config.gateway_config.type == "PAGARME"
-
-
-def test_get_operating_data(
+async def test_get_operating_data(
     gym_api: GymApi,
     mock_managment_api: Mock,
     mock_membership_api: Mock,
@@ -384,7 +332,6 @@
     mock_receivables_api: Mock,
     mock_entries_api: Mock,
 ):
->>>>>>> fb1c98ce
     """Test getting gym operating data."""
     # Mock active members
     mock_member = Mock()
@@ -421,7 +368,7 @@
     mock_entries_api.get_entries = Mock(return_value=[])
 
     # Call API
-    await result = await await gym_api.get_operating_data(async_req=False)
+    result = gym_api.get_operating_data(async_req=False)
 
     # Verify response
     assert isinstance(result, GymOperatingData)
@@ -457,7 +404,7 @@
     mock_receivables_api.get_receivables = Mock(return_value=[mock_receivable])
 
     # Call API
-    await result = await await gym_api.get_overdue_members(async_req=False)
+    result = gym_api.get_overdue_members(async_req=False)
 
     # Verify response
     assert isinstance(result, list)
